<?xml version="1.0" encoding="UTF-8"?>
<fm:featureModel xmi:version="2.0" xmlns:xmi="http://www.omg.org/XMI" xmlns:fm="http://zcu.cz/yafmt/model/fm" name="FeedbackGatheringConfig" version="1.0.0">
  <rootFeature id="feedbackconfiguration" name="FeedbackConfiguration" lower="1" upper="1">
    <attribute id="diskc" name="diskC" type="double" description="Quota of disk consumption (in KB)" qualityAttribute="true" minRangeValue="0" maxRangeValue="240008" weight="1.0" minimize="true" objectiveFunctionAggregator="sum" alert="true"/>
    <attribute id="quality" name="quality" type="double" description="Quality of the information in [0,1]" qualityAttribute="true" minRangeValue="0" maxRangeValue="1" weight="1.0" objectiveFunctionAggregator="min"/>
    <attribute id="mechanism" name="mechanism" type="string" qualityAttribute="true" minRangeValue="0" maxRangeValue="0" weight="1.0" objectiveFunctionAggregator="sum"/>
    <feature id="mechanism" name="Mechanism" lower="1" upper="1">
      <feature id="attachment" name="Attachment" lower="1" upper="1">
        <attribute id="id" name="id" type="string" defaultValue="32"/>
        <attribute id="type" name="type" type="string" defaultValue="ATTACHMENT_TYPE"/>
        <attribute id="order" name="order" type="integer" defaultValue="5"/>
        <group lower="1" upper="1">
          <feature id="lowattachment" name="LowAttachment" description="Profile for mechanism attachment" lower="0" upper="1">
            <attribute id="diskc" name="diskC" type="double" description="Quota of disk consumption (in KB per minute)" qualityAttribute="true" defaultValue="1024" minRangeValue="0" maxRangeValue="15360" weight="1.0" minimize="true" objectiveFunctionAggregator="sum" alert="true"/>
            <attribute id="maximumTotalFileSize" name="maximumTotalFileSize" type="integer" description="Size of the attached file (in Bytes)" defaultValue="1048576" minRangeValue="" maxRangeValue=""/>
            <attribute id="quality" name="quality" type="double" description="Quality of the information from 0 to 1" qualityAttribute="true" defaultValue="0.3" minRangeValue="0" maxRangeValue="1" weight="1.0" objectiveFunctionAggregator="min"/>
            <attribute id="mechanism" name="mechanism" type="string" qualityAttribute="true" defaultValue="attachment" minRangeValue="0" maxRangeValue="0" weight="1.0" objectiveFunctionAggregator="sum"/>
          </feature>
          <feature id="mediumattachment" name="MediumAttachment" description="Profile for mechanism attachment" lower="0" upper="1">
            <attribute id="diskc" name="diskC" type="double" description="Quota of disk consumption (in KB per minute)" qualityAttribute="true" defaultValue="7168" minRangeValue="0" maxRangeValue="15360" weight="1.0" minimize="true" objectiveFunctionAggregator="sum" alert="true"/>
            <attribute id="maximumTotalFileSize" name="maximumTotalFileSize" type="integer" description="Size of the attached file (in Bytes)" defaultValue="7340032" minRangeValue="" maxRangeValue=""/>
            <attribute id="quality" name="quality" type="double" description="Quality of the information from 0 to 1" qualityAttribute="true" defaultValue="0.6" minRangeValue="0" maxRangeValue="1" weight="1.0" objectiveFunctionAggregator="min"/>
            <attribute id="mechanism" name="mechanism" type="string" qualityAttribute="true" defaultValue="attachment" minRangeValue="0" maxRangeValue="0" weight="1.0" objectiveFunctionAggregator="sum"/>
          </feature>
          <feature id="highattachment" name="HighAttachment" description="Profile for mechanism attachment" lower="0" upper="1">
            <attribute id="diskc" name="diskC" type="double" description="Quota of disk consumption (in KB)" qualityAttribute="true" defaultValue="15360" minRangeValue="0" maxRangeValue="15360" weight="1.0" minimize="true" objectiveFunctionAggregator="sum" alert="true"/>
            <attribute id="maximumTotalFileSize" name="maximumTotalFileSize" type="integer" description="Size of the attached file (in KB)" defaultValue="15728640" minRangeValue="" maxRangeValue=""/>
            <attribute id="quality" name="quality" type="double" description="Quality of the information from 0 to 1" qualityAttribute="true" defaultValue="1" minRangeValue="0" maxRangeValue="1" weight="1.0" objectiveFunctionAggregator="min"/>
            <attribute id="mechanism" name="mechanism" type="string" qualityAttribute="true" defaultValue="attachment" minRangeValue="0" maxRangeValue="0" weight="1.0" objectiveFunctionAggregator="sum"/>
          </feature>
        </group>
      </feature>
      <feature id="audio" name="Audio" lower="1" upper="1">
        <attribute id="id" name="id" type="string" defaultValue="31" minRangeValue=""/>
        <attribute id="type" name="type" type="string" defaultValue="AUDIO_TYPE"/>
        <attribute id="order" name="order" type="integer" defaultValue="4"/>
        <group lower="1" upper="1">
          <feature id="shortcdaudio" name="ShortAudio" description="Profile for mechanism audio" lower="0" upper="1">
<<<<<<< HEAD
            <attribute id="diskc" name="diskC" type="double" description="Quota of disk consumption (in KB)" qualityAttribute="true" defaultValue="5292" minRangeValue="5292" maxRangeValue="21168" weight="1.0" minimize="true" objectiveFunctionAggregator="sum" alert="true"/>
=======
            <attribute id="diskc" name="diskC" type="double" description="Quota of disk consumption (in KB)" qualityAttribute="true" defaultValue="5292" minRangeValue="0" maxRangeValue="15876" weight="1.0" minimize="true" objectiveFunctionAggregator="sum" alert="true"/>
>>>>>>> ed1aea81
            <attribute id="maxtime" name="maxTime" type="integer" description="Maximun time for the audio recording (in seconds)" defaultValue="30" minRangeValue="0" maxRangeValue="120"/>
            <attribute id="quality" name="quality" type="double" description="Quality of the information from 0 to 1" qualityAttribute="true" defaultValue="0.2" minRangeValue="0" maxRangeValue="1" weight="1.0" objectiveFunctionAggregator="min"/>
            <attribute id="bitrate" name="bitRate" type="double" description="This attribute is expressed in Kbps. It depends on the audio format." defaultValue="1411.2" minRangeValue="" maxRangeValue=""/>
            <attribute id="mechanism" name="mechanism" type="string" qualityAttribute="true" defaultValue="audio" minRangeValue="0" maxRangeValue="0" weight="1.0" objectiveFunctionAggregator="sum"/>
          </feature>
          <feature id="mediumcdaudio" name="MediumAudio" description="Profile for mechanism audio" lower="0" upper="1">
<<<<<<< HEAD
            <attribute id="diskc" name="diskC" type="double" description="Quota of disk consumption (in KB)" qualityAttribute="true" defaultValue="10584" minRangeValue="5292" maxRangeValue="21168" weight="1.0" minimize="true" objectiveFunctionAggregator="sum" alert="true"/>
=======
            <attribute id="diskc" name="diskC" type="double" description="Quota of disk consumption (in KB)" qualityAttribute="true" defaultValue="10584" minRangeValue="0" maxRangeValue="15876" weight="1.0" minimize="true" objectiveFunctionAggregator="sum" alert="true"/>
>>>>>>> ed1aea81
            <attribute id="maxtime" name="maxTime" type="integer" description="Maximun time for the audio recording (in seconds)" defaultValue="60" minRangeValue="0" maxRangeValue="120"/>
            <attribute id="quality" name="quality" type="double" description="Quality of the information from 0 to 1" qualityAttribute="true" defaultValue="0.3" minRangeValue="0" maxRangeValue="1" weight="1.0" objectiveFunctionAggregator="min"/>
            <attribute id="bitrate" name="bitRate" type="double" description="This attribute is expressed in Kbps. It depends on the audio format." defaultValue="1411.2"/>
            <attribute id="mechanism" name="mechanism" type="string" qualityAttribute="true" defaultValue="audio" minRangeValue="0" maxRangeValue="0" weight="1.0" objectiveFunctionAggregator="sum"/>
          </feature>
<<<<<<< HEAD
          <feature id="highcdaudio" name="LongAudio" description="Profile for mechanism audio" lower="0" upper="1">
            <attribute id="diskc" name="diskC" type="double" description="Quota of disk consumption (in KB)" qualityAttribute="true" defaultValue="21168" minRangeValue="10584" maxRangeValue="21168" weight="1.0" minimize="true" objectiveFunctionAggregator="sum" alert="true"/>
            <attribute id="maxtime" name="maxTime" type="integer" description="Maximun time for the audio recording (in seconds)" defaultValue="120" minRangeValue="0" maxRangeValue="120"/>
=======
          <feature id="longaudio" name="LongAudio" description="Profile for mechanism audio" lower="0" upper="1">
            <attribute id="diskc" name="diskC" type="double" description="Quota of disk consumption (in KB)" qualityAttribute="true" defaultValue="15876" minRangeValue="0" maxRangeValue="15876" weight="1.0" minimize="true" objectiveFunctionAggregator="sum" alert="true"/>
            <attribute id="maxtime" name="maxTime" type="integer" description="Maximun time for the audio recording (in seconds)" defaultValue="90" minRangeValue="0" maxRangeValue="120"/>
>>>>>>> ed1aea81
            <attribute id="quality" name="quality" type="double" description="Quality of the information from 0 to 1" qualityAttribute="true" defaultValue="0.4" minRangeValue="0" maxRangeValue="1" weight="1.0" objectiveFunctionAggregator="min"/>
            <attribute id="bitrate" name="bitRate" type="double" description="This attribute is expressed in Kbps. It depends on the audio format." defaultValue="1411.2"/>
            <attribute id="mechanism" name="mechanism" type="string" qualityAttribute="true" defaultValue="audio" minRangeValue="0" maxRangeValue="0" weight="1.0" objectiveFunctionAggregator="sum"/>
          </feature>
        </group>
      </feature>
    </feature>
  </rootFeature>
</fm:featureModel><|MERGE_RESOLUTION|>--- conflicted
+++ resolved
@@ -36,36 +36,22 @@
         <attribute id="order" name="order" type="integer" defaultValue="4"/>
         <group lower="1" upper="1">
           <feature id="shortcdaudio" name="ShortAudio" description="Profile for mechanism audio" lower="0" upper="1">
-<<<<<<< HEAD
-            <attribute id="diskc" name="diskC" type="double" description="Quota of disk consumption (in KB)" qualityAttribute="true" defaultValue="5292" minRangeValue="5292" maxRangeValue="21168" weight="1.0" minimize="true" objectiveFunctionAggregator="sum" alert="true"/>
-=======
             <attribute id="diskc" name="diskC" type="double" description="Quota of disk consumption (in KB)" qualityAttribute="true" defaultValue="5292" minRangeValue="0" maxRangeValue="15876" weight="1.0" minimize="true" objectiveFunctionAggregator="sum" alert="true"/>
->>>>>>> ed1aea81
             <attribute id="maxtime" name="maxTime" type="integer" description="Maximun time for the audio recording (in seconds)" defaultValue="30" minRangeValue="0" maxRangeValue="120"/>
             <attribute id="quality" name="quality" type="double" description="Quality of the information from 0 to 1" qualityAttribute="true" defaultValue="0.2" minRangeValue="0" maxRangeValue="1" weight="1.0" objectiveFunctionAggregator="min"/>
             <attribute id="bitrate" name="bitRate" type="double" description="This attribute is expressed in Kbps. It depends on the audio format." defaultValue="1411.2" minRangeValue="" maxRangeValue=""/>
             <attribute id="mechanism" name="mechanism" type="string" qualityAttribute="true" defaultValue="audio" minRangeValue="0" maxRangeValue="0" weight="1.0" objectiveFunctionAggregator="sum"/>
           </feature>
           <feature id="mediumcdaudio" name="MediumAudio" description="Profile for mechanism audio" lower="0" upper="1">
-<<<<<<< HEAD
-            <attribute id="diskc" name="diskC" type="double" description="Quota of disk consumption (in KB)" qualityAttribute="true" defaultValue="10584" minRangeValue="5292" maxRangeValue="21168" weight="1.0" minimize="true" objectiveFunctionAggregator="sum" alert="true"/>
-=======
             <attribute id="diskc" name="diskC" type="double" description="Quota of disk consumption (in KB)" qualityAttribute="true" defaultValue="10584" minRangeValue="0" maxRangeValue="15876" weight="1.0" minimize="true" objectiveFunctionAggregator="sum" alert="true"/>
->>>>>>> ed1aea81
             <attribute id="maxtime" name="maxTime" type="integer" description="Maximun time for the audio recording (in seconds)" defaultValue="60" minRangeValue="0" maxRangeValue="120"/>
             <attribute id="quality" name="quality" type="double" description="Quality of the information from 0 to 1" qualityAttribute="true" defaultValue="0.3" minRangeValue="0" maxRangeValue="1" weight="1.0" objectiveFunctionAggregator="min"/>
             <attribute id="bitrate" name="bitRate" type="double" description="This attribute is expressed in Kbps. It depends on the audio format." defaultValue="1411.2"/>
             <attribute id="mechanism" name="mechanism" type="string" qualityAttribute="true" defaultValue="audio" minRangeValue="0" maxRangeValue="0" weight="1.0" objectiveFunctionAggregator="sum"/>
           </feature>
-<<<<<<< HEAD
-          <feature id="highcdaudio" name="LongAudio" description="Profile for mechanism audio" lower="0" upper="1">
-            <attribute id="diskc" name="diskC" type="double" description="Quota of disk consumption (in KB)" qualityAttribute="true" defaultValue="21168" minRangeValue="10584" maxRangeValue="21168" weight="1.0" minimize="true" objectiveFunctionAggregator="sum" alert="true"/>
-            <attribute id="maxtime" name="maxTime" type="integer" description="Maximun time for the audio recording (in seconds)" defaultValue="120" minRangeValue="0" maxRangeValue="120"/>
-=======
           <feature id="longaudio" name="LongAudio" description="Profile for mechanism audio" lower="0" upper="1">
             <attribute id="diskc" name="diskC" type="double" description="Quota of disk consumption (in KB)" qualityAttribute="true" defaultValue="15876" minRangeValue="0" maxRangeValue="15876" weight="1.0" minimize="true" objectiveFunctionAggregator="sum" alert="true"/>
             <attribute id="maxtime" name="maxTime" type="integer" description="Maximun time for the audio recording (in seconds)" defaultValue="90" minRangeValue="0" maxRangeValue="120"/>
->>>>>>> ed1aea81
             <attribute id="quality" name="quality" type="double" description="Quality of the information from 0 to 1" qualityAttribute="true" defaultValue="0.4" minRangeValue="0" maxRangeValue="1" weight="1.0" objectiveFunctionAggregator="min"/>
             <attribute id="bitrate" name="bitRate" type="double" description="This attribute is expressed in Kbps. It depends on the audio format." defaultValue="1411.2"/>
             <attribute id="mechanism" name="mechanism" type="string" qualityAttribute="true" defaultValue="audio" minRangeValue="0" maxRangeValue="0" weight="1.0" objectiveFunctionAggregator="sum"/>
