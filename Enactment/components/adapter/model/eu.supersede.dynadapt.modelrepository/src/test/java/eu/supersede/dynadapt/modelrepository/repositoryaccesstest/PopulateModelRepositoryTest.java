--- conflicted
+++ resolved
@@ -121,11 +121,8 @@
 //		populateRepository();
 		populateAtosModels();
 		populateSiemenesModels();
-<<<<<<< HEAD
 		populateAtosMonitoringModels();
-=======
 		populateFGReconfigurationModels();
->>>>>>> 2762b776
 	}
 	
 	private void populateAtosMonitoringModels() throws Exception {
