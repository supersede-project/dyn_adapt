--- conflicted
+++ resolved
@@ -1,4 +1,3 @@
-<<<<<<< HEAD
 /*******************************************************************************
  * Copyright (c) 2016 ATOS Spain S.A, Universitat Politécnica de Catalunya (UPC)
  * All rights reserved. Licensed under the Apache License, Version 2.0 (the "License");
@@ -24,6 +23,7 @@
 import java.io.FileOutputStream;
 import java.io.IOException;
 import java.io.InputStream;
+import java.net.URISyntaxException;
 import java.net.URL;
 import java.nio.file.FileSystems;
 import java.nio.file.FileVisitResult;
@@ -314,455 +314,6 @@
 	 * @see eu.supersede.dynadapt.model.IModelManager#saveModel(org.eclipse.emf.ecore.resource.Resource, org.eclipse.emf.common.util.URI, java.lang.String)
 	 */
 	@Override
-	public URI saveModel (Resource modelResource, URI outputModelURI, String suffixe) throws IOException{
-		FileOutputStream foStream = null;
-		if (modelResource != null) {
-			try {
-				File outputFile = createOutputFile(outputModelURI, suffixe);
-				foStream = new FileOutputStream(outputFile);
-				modelResource.save(foStream, null);
-				return URI.createURI(outputFile.getAbsolutePath());
-			} catch (IOException e) {
-				throw e;
-			} finally {
-				if (foStream != null) {
-					try {
-						foStream.flush();
-						foStream.close();
-					} catch (IOException e) {
-						e.printStackTrace();
-					}
-				}
-			}
-		}
-		throw new NullPointerException("modelResource is null");
-	}
-
-	@Override
-	public URI saveModelInTemporaryFolder(Model model, String suffixe) throws IOException {
-		if (temp == null){
-			temp = createTemporaryDirectory();
-		}
-
-		URI uri = createTemporaryURI (model.getName());
-		return saveModel (model.eResource(), uri, suffixe);
-	}
-	
-	/* (non-Javadoc)
-	 * @see eu.supersede.dynadapt.model.IModelManager#loadModel(org.eclipse.emf.common.util.URI, java.lang.Class)
-	 */
-
-	/* (non-Javadoc)
-	 * @see eu.supersede.dynadapt.model.IModelManager#saveTargetModel()
-	 */
-	@Override
-	public URI saveTargetModel () throws IOException{
-		return saveModel(getTargetModelAsResource(), getTargetModelURI(), null);
-	}
-
-	/* (non-Javadoc)
-	 * @see eu.supersede.dynadapt.model.IModelManager#saveTargetModel(java.lang.String)
-	 */
-	@Override
-	public URI saveTargetModel (String suffixe) throws IOException{
-		return saveModel(getTargetModelAsResource(), getTargetModelURI(), suffixe);
-	}
-	
-	/**
-	 * This method creates a file in the same folder as the input model file to
-	 * store the tagged model. The generated file's name is the same as the
-	 * input filename followed by a suffix defined in the static field
-	 * {@code OUTPUT_FILE_SUFFIX}
-	 * 
-	 * @return Returns an instance of {@link File} to be used to save the
-	 *         results.
-	 * @throws IOException
-	 */
-	private File createOutputFile(URI outputModelURI, String suffixe) throws IOException {
-		String inputFileName = outputModelURI.lastSegment();
-		String inputFilePath = outputModelURI.path();
-		// Find output directory
-		String outputDirectory = inputFilePath.substring(0, (inputFilePath.lastIndexOf('/') + 1));
-		// Create the output filename
-		String outputFileName = inputFileName;
-		if (suffixe != null){
-			if (inputFileName.lastIndexOf('.')>=0)
-				outputFileName = inputFileName.substring(0, inputFileName.lastIndexOf('.')) + suffixe;
-			else
-				outputFileName = inputFileName + suffixe;
-		}
-		
-		File outputFile = new File(outputDirectory + outputFileName);
-
-		if (!outputFile.exists()) {
-			outputFile.createNewFile();
-		}
-
-		return outputFile;
-	}
-	
-	private Path createTemporaryDirectory() throws IOException{
-		String userdir = System.getProperty("user.dir");
-		Path path = FileSystems.getDefault().getPath(userdir);
-		Path temp = Files.createTempDirectory(path, "");
-		Assert.assertNotNull("There was a problem creating a temporary directory", temp);
-		return temp;
-	}
-	
-	private URI createTemporaryURI (String surl) throws IOException{
-		if (temp == null)
-			temp = createTemporaryDirectory();
-		Path file = Paths.get(temp.toString(), surl);
-		String file2="file:///"+file.toString(); //added to fix uri problems for windows C:/ <- c taken as scheme(protecol)
-		//return URI.createURI(file.toString());
-		return URI.createURI(file2);
-	}
-
-	private URI downloadModel (String surl){
-		URI uri = null;
-		try {
-			if (temp == null)
-				temp = createTemporaryDirectory();
-			URL url = new URL (surl);
-			InputStream in = url.openStream();
-			Assert.assertNotNull(in);
-			Path file = Paths.get(temp.toString(), url.getFile().substring(url.getFile().lastIndexOf("/") + 1));
-			Files.copy(in, file, StandardCopyOption.REPLACE_EXISTING);
-			in.close();
-			
-			uri = URI.createFileURI(file.toString());
-		} catch (IOException e) {
-			e.printStackTrace();
-		}
-		return uri;
-	}
-	
-	/**
-	 * returns the URI locator of associated UML target base model
-	 * @return
-	 */
-	private URI getTargetModelURI(){
-		return targetModelURI;
-	}
-
-}
-=======
-/*******************************************************************************
- * Copyright (c) 2016 ATOS Spain S.A, Universitat Politécnica de Catalunya (UPC)
- * All rights reserved. Licensed under the Apache License, Version 2.0 (the "License");
- * you may not use this file except in compliance with the License.
- * You may obtain a copy of the License at
- *
- *     http://www.apache.org/licenses/LICENSE-2.0
- *
- * Unless required by applicable law or agreed to in writing, software
- * distributed under the License is distributed on an "AS IS" BASIS,
- * WITHOUT WARRANTIES OR CONDITIONS OF ANY KIND, either express or implied.
- * See the License for the specific language governing permissions and
- * limitations under the License.
- *
- * Contributors:
- *     Yosu Gorroñogoitia (ATOS) - main development
- *
- * Initially developed in the context of SUPERSEDE EU project www.supersede.eu
- *******************************************************************************/
-package eu.supersede.dynadapt.model;
-
-import java.io.File;
-import java.io.FileOutputStream;
-import java.io.IOException;
-import java.io.InputStream;
-import java.net.URISyntaxException;
-import java.net.URL;
-import java.nio.file.FileSystems;
-import java.nio.file.FileVisitResult;
-import java.nio.file.Files;
-import java.nio.file.Path;
-import java.nio.file.Paths;
-import java.nio.file.SimpleFileVisitor;
-import java.nio.file.StandardCopyOption;
-import java.nio.file.attribute.BasicFileAttributes;
-import java.util.concurrent.ExecutionException;
-import java.util.concurrent.TimeUnit;
-
-import org.apache.log4j.LogManager;
-import org.apache.log4j.Logger;
-import org.eclipse.emf.common.util.URI;
-import org.eclipse.emf.ecore.EObject;
-import org.eclipse.emf.ecore.resource.Resource;
-import org.eclipse.emf.ecore.resource.ResourceSet;
-import org.eclipse.emf.ecore.resource.impl.ResourceSetImpl;
-import org.eclipse.emf.ecore.util.EcoreUtil;
-import org.eclipse.uml2.uml.Model;
-import org.eclipse.uml2.uml.Profile;
-import org.eclipse.uml2.uml.UMLPackage;
-import org.eclipse.viatra.query.patternlanguage.patternLanguage.PatternModel;
-import org.junit.Assert;
-
-import com.google.common.base.Optional;
-import com.google.common.cache.CacheBuilder;
-import com.google.common.cache.CacheLoader;
-import com.google.common.cache.LoadingCache;
-
-import cz.zcu.yafmt.model.fc.FeatureConfiguration;
-import cz.zcu.yafmt.model.fm.FeatureModel;
-import eu.supersede.dynadapt.aom.dsl.util.SupersedeDSLResourceSet;
-import eu.supersede.dynadapt.dsl.aspect.Aspect;
-
-public class ModelManager implements IModelManager {
-	private final static Logger log = LogManager.getLogger(ModelManager.class);
-	private SupersedeDSLResourceSet resourceSet = new SupersedeDSLResourceSet();
-	private Resource targetModelResource = null;
-	private URI targetModelURI = null;
-	private Path temp = null;
-	private static boolean cache = false;
-	private LoadingCache<String, Optional<Model>> modelCache;
-	
-	private void initCache (){
-		//Setting up cache
-		if (cache){
-			//Model Cache
-			modelCache = CacheBuilder.newBuilder()
-		            .maximumSize(1000)
-		            .expireAfterAccess(24, TimeUnit.HOURS)
-		            .recordStats()
-		            .build(new CacheLoader<String, Optional<Model>>() {
-		                @Override
-		                public Optional<Model> load(String modelPath) throws IOException {
-		                    Optional<Model> model = getUMLModel(modelPath);
-		                    log.debug("Storing model " + modelPath + " in cache");
-		                    return model;
-		                }
-		            });
-		}
-	}
-	
-	@Override
-	public Model loadUMLModel(String modelPath) {
-		Optional<Model> model = null;
-		try {
-			if (cache){
-				model = modelCache.get(modelPath);
-			}else{
-				model = getUMLModel(modelPath);
-			}
-		} catch (ExecutionException e) {
-			e.printStackTrace();
-			return null;
-		}
-		return model.get();
-	}
-	
-	private Optional<Model> getUMLModel(String modelPath) {
-		//TODO Use cache
-		Model model = null;
-		if (modelPath.startsWith("http")){
-			model = resourceSet.loadModel(downloadModel(modelPath), Model.class);
-		}else{
-			model = resourceSet.loadModel(URI.createURI(modelPath), Model.class);
-		}
-		return Optional.fromNullable(model);
-	}
-	
-	public ModelManager (boolean createTemporaryFolder) throws IOException {
-		//Create Temporary directory to store models downloaded from ModelRepository
-		if (createTemporaryFolder)
-			temp = createTemporaryDirectory();
-		
-		//Shutdown hook to clean up temporary folder
-		Runtime.getRuntime().addShutdownHook(new Thread() {
-		    public void run() {
-		        try {
-		        	if (temp != null){
-						Files.walkFileTree(temp, new SimpleFileVisitor<Path>() { 
-				            @Override
-				            public FileVisitResult visitFile(Path file, BasicFileAttributes attrs)
-				                throws IOException
-				            {
-				            	log.debug("deleting temporary file: " + file);
-				                Files.delete(file);
-				                return FileVisitResult.CONTINUE;
-				            }
-				        }); 
-						log.debug("deleting temporary directory: " + temp);
-						Files.deleteIfExists(temp);
-		        	}
-				} catch (IOException e) {
-					e.printStackTrace();
-				}
-		    }
-		});
-		
-		initCache();
-	}
-	
-	/**
-	 * Creates an instance of ModelManager, associated to a target UML base model defined by its path
-	 * @param targetModelPath path of the associated target UML base model
-	 * @throws Exception
-	 */
-	public ModelManager () throws Exception{
-		this(false);
-	}
-
-	/**
-	 * Creates an instance of ModelManager, associated to a target UML base model defined by its path
-	 * @param targetModelPath path of the associated target UML base model
-	 * @throws Exception
-	 */
-	public ModelManager (String targetModelPath) throws Exception{
-		this(false);
-		
-		setTargetModel(targetModelPath);
-	}
-
-	public void setTargetModel(String targetModelPath) throws Exception {
-		this.targetModelURI = URI.createURI(targetModelPath);
-		targetModelResource = loadResource(targetModelPath);
-		if (targetModelResource == null){
-			throw new Exception("Target Model initialization. Target Model " + targetModelPath +" could not be loaded");
-		}
-	}
-	
-	//Create a ModelManager from an existing model
-	public ModelManager (Model targetModel, URI targetModelURI) throws Exception{
-		this(false);
-		this.targetModelURI = targetModelURI;
-		targetModelResource = this.resourceSet.getResourceSet().createResource(this.targetModelURI);
-		targetModelResource.getContents().add (targetModel);
-	}
-	
-	
-	public ResourceSet getResourceSet(){
-		return (ResourceSet) resourceSet.getResourceSet();
-	}
-	
-	/* (non-Javadoc)
-	 * @see eu.supersede.dynadapt.model.IModelManager#getTargetModel()
-	 */
-	@Override
-	public Model getTargetModel (){
-		return Model.class.cast(targetModelResource.getContents().get(0));
-	}
-	
-	@Override
-	public Resource getTargetModelAsResource(){
-		return targetModelResource;
-	}
-	
-	@Override
-	public void setTargetModel (Model model){
-		//this.targetModelURI = URI.createURI(model.getURI());
-		this.targetModelResource = model.eResource();
-	}
-	
-	@Override
-	public void setTargetResource (Resource resource){
-		//this.targetModelURI = URI.createURI(model.getURI());
-		this.targetModelResource = resource;
-	}
-	
-	@Override
-	public Aspect loadAspectModel(String aspectPath) {
-		//TODO Use cache
-//		return resourceSet.loadAspectModel(aspectPath); //Do not use: this approach gives problems with relative paths
-		if (aspectPath.startsWith("http")){
-			return resourceSet.loadModel(downloadModel(aspectPath), Aspect.class);
-		}
-		return resourceSet.loadModel(URI.createURI(aspectPath), Aspect.class);
-	}
-	
-	@Override
-	public Aspect loadAspectModel(URI uri) {
-		//TODO Use cache
-//		return resourceSet.loadAspectModel(uri); //Do not use: this approach gives problems with relative paths
-		return resourceSet.loadModel(uri, Aspect.class);
-	}
-	
-	
-	@Override
-	public FeatureConfiguration loadFeatureConfiguration(String fcPath) {
-		//TODO Use cache
-		if (fcPath.startsWith("http")){
-			return resourceSet.loadModel(downloadModel(fcPath), FeatureConfiguration.class);
-		}
-		return resourceSet.loadModel(URI.createURI(fcPath), FeatureConfiguration.class);
-	}
-	
-	@Override
-	public FeatureModel loadFeatureModel(String fmPath) {
-		//TODO Use cache
-		if (fmPath.startsWith("http")){
-			return resourceSet.loadModel(downloadModel(fmPath), FeatureModel.class);
-		}
-		return resourceSet.loadModel(URI.createURI(fmPath), FeatureModel.class);
-	}
-	
-	@Override
-	public <T extends EObject> T loadModel(String path, Class<T> clazz){
-		if (path.startsWith("http")){
-			return resourceSet.loadModel(downloadModel(path), clazz);
-		}
-		return resourceSet.loadModel(URI.createURI(path), clazz);
-	}
-	
-	@Override
-	public <T extends EObject> T loadModel(URI uri, Class<T> clazz) { 
-		Resource resource = null;
-		try {
-			resource = resourceSet.loadModel(uri);
-			if(resource == null)
-				return null;
-		} catch(Exception e) {
-			e.printStackTrace();
-			return null;
-		}
-			
-		if(resource == null || resource.getContents().isEmpty())
-			return null;
-	
-		EObject root = resource.getContents().get(0);
-		try {
-			return clazz.cast(root);
-		} catch(ClassCastException e) {
-			return null;
-		}
-	}
-	
-	@Override
-	public PatternModel loadPatternModel(String patternPath) {
-		//TODO Use cache
-		if (patternPath.startsWith("http")){
-			return resourceSet.loadModel(downloadModel(patternPath), PatternModel.class);
-		}
-		return resourceSet.loadModel(URI.createURI(patternPath), PatternModel.class);
-	}
-	
-	/* (non-Javadoc)
-	 * @see eu.supersede.dynadapt.model.IModelManager#loadProfile(java.lang.String)
-	 */
-	@Override
-	public Profile loadProfile(String profilePath) {
-		//TODO Use cache
-		Resource resource = resourceSet.loadModel(URI.createURI(profilePath));
-		return (Profile) EcoreUtil.getObjectByType(resource.getContents(), UMLPackage.Literals.PROFILE);
-	}
-	
-	/* (non-Javadoc)
-	 * @see eu.supersede.dynadapt.model.IModelManager#loadResource(java.lang.String)
-	 */
-	@Override
-	public Resource loadResource(String targetModelPath) {
-		//TODO Use cache
-		return resourceSet.loadModel(URI.createURI(targetModelPath));
-//		return resourceSet.getResource(URI.createURI(targetModelPath), true);
-	}
-	
-	
-	/* (non-Javadoc)
-	 * @see eu.supersede.dynadapt.model.IModelManager#saveModel(org.eclipse.emf.ecore.resource.Resource, org.eclipse.emf.common.util.URI, java.lang.String)
-	 */
-	@Override
 	public URI saveModel (Resource modelResource, URI outputModelURI, String suffixe) throws Exception{
 		FileOutputStream foStream = null;
 		if (modelResource != null) {
@@ -899,5 +450,4 @@
 		return targetModelURI;
 	}
 
-}
->>>>>>> abc762ed
+}