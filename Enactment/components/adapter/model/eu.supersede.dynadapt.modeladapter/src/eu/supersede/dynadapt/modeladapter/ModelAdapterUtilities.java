--- conflicted
+++ resolved
@@ -23,16 +23,13 @@
 
 package eu.supersede.dynadapt.modeladapter;
 
-import java.io.IOException;
+
 import java.util.ArrayList;
 import java.util.Arrays;
 import java.util.HashMap;
 import java.util.HashSet;
 import java.util.List;
 import java.util.Set;
-
-import javax.activation.UnsupportedDataTypeException;
-import javax.lang.model.type.PrimitiveType;
 
 import org.apache.log4j.LogManager;
 import org.apache.log4j.Logger;
@@ -46,7 +43,6 @@
 import org.eclipse.uml2.uml.Association;
 import org.eclipse.uml2.uml.Classifier;
 import org.eclipse.uml2.uml.Element;
-import org.eclipse.uml2.uml.Generalization;
 import org.eclipse.uml2.uml.InstanceSpecification;
 import org.eclipse.uml2.uml.InstanceValue;
 import org.eclipse.uml2.uml.Model;
@@ -63,12 +59,12 @@
 import org.eclipse.uml2.uml.UMLFactory;
 import org.eclipse.uml2.uml.ValueSpecification;
 import org.eclipse.uml2.uml.internal.impl.ClassImpl;
+import org.eclipse.uml2.uml.internal.impl.InstanceSpecificationImpl;
 import org.eclipse.uml2.uml.internal.impl.PrimitiveTypeImpl;
 import org.eclipse.viatra.query.runtime.exception.ViatraQueryException;
 
 import eu.supersede.dynadapt.model.IModelManager;
 import eu.supersede.dynadapt.model.ModelManager;
-import eu.supersede.dynadapt.model.query.IModelQuery;
 import eu.supersede.dynadapt.model.query.ModelQuery;
 import eu.supersede.dynadapt.modeladapter.queries.GetReferenceToTypeMatcher;
 import eu.supersede.dynadapt.modeladapter.queries.InstanceOfInstanceSpecificationLinkMatcher;
@@ -170,15 +166,15 @@
 
 		PackageableElement equivalentElement = null;
 		Package pack = null;
-		if (element instanceof Model) // Equivalent element for a model it the
-										// model itself
+		// Equivalent element for a model it the model itself
+		if (element instanceof Model){ 
 			return model;
-		if (element.getNearestPackage() instanceof Model) { // element in root
-															// container, that
-															// is the model
+		}
+		// element in root container, that is the model
+		if (element.getNearestPackage() instanceof Model) { 
 			pack = model;
 		} else {
-			getPackageInModel(element.getNearestPackage(), model);
+			pack = getPackageInModel(element.getNearestPackage(), model);
 		}
 		if (pack != null) {
 			equivalentElement = pack.getPackagedElement(((NamedElement) element).getName());
@@ -212,9 +208,6 @@
 		}
 		return null;
 	}
-<<<<<<< HEAD
-
-=======
 	
 	public static List<ActivityEdge> setOutgoingEdges(ActivityImpl activity, List<ActivityEdge> outgoingEdges, ActivityNode originAction) {
 		List<ActivityEdge> edges = new ArrayList<>();
@@ -237,7 +230,6 @@
 		}
 	}
 		
->>>>>>> 11657356
 	public static boolean elementHasRole(Element element, Stereotype stereotype) {
 		return element.isStereotypeApplied(stereotype);
 	}
@@ -393,12 +385,8 @@
 			// passed in baseJointpoints
 			for (Stereotype stereotype : baseJointpoints.keySet()) {
 				if (type.isStereotypeApplied(stereotype)) {
-					resolvedElement = baseJointpoints.get(stereotype).get(0); // FIXME
-																				// Investigate
-																				// possible
-																				// multiple
-																				// role
-																				// assignments
+					// FIXME Investigate possible multiple role assignments
+					resolvedElement = baseJointpoints.get(stereotype).get(0); 
 					break;
 				}
 			}
@@ -550,25 +538,6 @@
 		return result;
 	}
 
-//	public static boolean elementIsReferencedInModel(Class type, Model model, IModelQuery modelQuery) {
-//		// Use Model Query to find subclasses
-//		Set<Element> result = new HashSet<>();
-//		try {
-//			GetReferenceToTypeMatcher matcher = (GetReferenceToTypeMatcher) modelQuery
-//					.queryMatcher(GetReferenceToTypeQuerySpecification.instance());
-//			Set<Element> references = matcher.getAllValuesOfelement(type);
-//			// Filtering out instances that do not belong to target model
-//			for (Element reference : references) {
-//				if (ModelAdapterUtilities.modelContainsElement((NamedElement) reference, model)) {
-//					result.add(reference);
-//				}
-//			}
-//		} catch (ViatraQueryException e) {
-//			e.printStackTrace();
-//		}
-//		return !result.isEmpty();
-//	}
-
 	public static boolean elementIsReferencedInModel(Class type, Model model) {
 		// Use Model Query to find subclasses
 		Set<Element> result = new HashSet<>();
@@ -590,4 +559,36 @@
 		}
 		return !result.isEmpty();
 	}
+	
+//	public static Set<InstanceSpecification> getReferencingInstanceSpecificationLinks(InstanceSpecification instance, Model model) {
+//		Set<InstanceSpecification> instances = null;
+//	
+//		try {
+//			IModelManager modelManager = new ModelManager(false);
+//			modelManager.getResourceSet().getResources().add(model.eResource());
+//			ModelQuery modelQuery = new ModelQuery(modelManager, model.eResource());
+//			InstanceOfInstanceSpecificationLinkMatcher matcher = 
+//					(InstanceOfInstanceSpecificationLinkMatcher) modelQuery.queryMatcher(InstanceOfInstanceSpecificationLinkQuerySpecification.instance());
+//			instances = matcher.getAllValuesOfinstance(instance);
+//			//Filtering out instances that do not belong to target model
+//			for (InstanceSpecification instanceSpecification: instances){
+//				if (!ModelAdapterUtilities.modelContainsElement(instanceSpecification, model)){
+//					instances.remove(instanceSpecification); //FIXME instances are unmutable so this won't work
+//				}
+//			}
+//		} catch (Exception e) {
+//			e.printStackTrace();
+//		}
+//		return instances;
+//	}
+
+	public static List<Association> getAssociationsOfClass(Class clazz) {
+		List<Association> associations = new ArrayList<>();
+		for (Property property : clazz.getAttributes()) {
+			if (property.getAssociation() != null) {
+				associations.add (property.getAssociation());
+			}
+		}
+		return associations;
+	}
 }