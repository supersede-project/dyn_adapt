package eu.supersede.dynadapt.adapter.system;

import java.util.HashMap;
import java.util.Map;

import org.eclipse.emf.common.util.URI;
import org.eclipse.uml2.uml.Model;

import cz.zcu.yafmt.model.fc.FeatureConfiguration;
import eu.supersede.dynadapt.adapter.exception.EnactmentException;
import eu.supersede.dynadapt.adapter.system.RepositoryMetadata.ResourceTimestamp;
import eu.supersede.dynadapt.adapter.system.RepositoryMetadata.ResourceType;
import eu.supersede.dynadapt.model.ModelManager;

public class ModelRepositoryResolver {
	static String repositoryRelativePath;
	private ModelManager mm = null;
	
	public ModelRepositoryResolver (ModelManager mm, String repositoryRelativePath){
		this.mm = mm;
		ModelRepositoryResolver.repositoryRelativePath = repositoryRelativePath;
	}

	public Model getModelForSystem (SupersedeSystem system, RepositoryMetadata metadata) throws EnactmentException{
		URI uri = ModelRepositoryMapping.getModelURI (system, metadata);
		return mm.loadUMLModel(uri.toString());
	}
	
	public FeatureConfiguration getConfigurationForSystem (SupersedeSystem system, RepositoryMetadata metadata) throws EnactmentException{
		URI uri = ModelRepositoryMapping.getModelURI (system, metadata);
		return mm.loadFeatureConfiguration(uri.toString());
	}
}

// TODO Store models locally within Adapter execution. Resolve them
class ModelRepositoryMapping{
	public static URI getModelURI (SupersedeSystem system, RepositoryMetadata type) throws EnactmentException{
		switch (system) {
		case ATOS:
			return  URI.createURI (atosMapping.get(type.getType()).get(type.getTimestamp()));
<<<<<<< HEAD
		case MONITORING:
			return 	URI.createURI(monitoringMapping.get(type.getType()).get(type.getTimestamp()));
		case SIEMENS:
			return URI.createURI(siemensMapping.get(type.getType()).get(type.getTimestamp()));
=======
		case HEALTH:
			return URI.createURI (healthMapping.get(type.getType()).get(type.getTimestamp()));
>>>>>>> 10e8bead
		default:
			//FIXME Other systems not supported
			throw new EnactmentException("System not supported " + system.getURI());
		}
	}
	
	private static Map<ResourceType, Map<ResourceTimestamp, String>> atosMapping = new HashMap<>();
	private static Map<ResourceType, Map<ResourceTimestamp, String>> healthMapping = new HashMap<>();
	
	static{
		//ATOS USE CASE
		Map<ResourceTimestamp, String> atosBaseModel = new HashMap<>();
		Map<ResourceTimestamp, String> atosFeatureConfiguration = new HashMap<>();
		atosBaseModel.put(ResourceTimestamp.CURRENT, ModelRepositoryResolver.repositoryRelativePath + 
				"/models/base/atos_base_model.uml");
		atosFeatureConfiguration.put(ResourceTimestamp.CURRENT, ModelRepositoryResolver.repositoryRelativePath +
				"/features/configurations/AtosNormalCMSCapacityConfiguration.yafc");
		atosFeatureConfiguration.put(ResourceTimestamp.NEWEST, ModelRepositoryResolver.repositoryRelativePath +
				"/features/configurations/AtosOverloadedCMSCapacityConfiguration.yafc");
		atosMapping.put(ResourceType.BASE, atosBaseModel);
		atosMapping.put(ResourceType.FEATURE_CONFIGURATION, atosFeatureConfiguration);
		
		//HEALTH USE CASE
		Map<ResourceTimestamp, String> healthBaseModel = new HashMap<>();
		Map<ResourceTimestamp, String> healthFeatureConfiguration = new HashMap<>();
		healthBaseModel.put(ResourceTimestamp.CURRENT, ModelRepositoryResolver.repositoryRelativePath + 
				"/models/base/health_watcher.uml");
		healthFeatureConfiguration.put(ResourceTimestamp.CURRENT, ModelRepositoryResolver.repositoryRelativePath +
				"/features/configurations/HealthNotAuthenticatedFeatureConfiguration.yafc");
		healthFeatureConfiguration.put(ResourceTimestamp.NEWEST, ModelRepositoryResolver.repositoryRelativePath +
				"/features/configurations/HealthAuthenticatedFeatureConfiguration.yafc");
		healthMapping.put(ResourceType.BASE, healthBaseModel);
		healthMapping.put(ResourceType.FEATURE_CONFIGURATION, healthFeatureConfiguration);
	}
	
	private static Map<ResourceType, Map<ResourceTimestamp, String>> monitoringMapping = new HashMap<>();
	static{
		Map<ResourceTimestamp, String> monitoringBaseModel = new HashMap<>();
		Map<ResourceTimestamp, String> monitoringFeatureConfiguration = new HashMap<>();
		
		monitoringBaseModel.put(ResourceTimestamp.CURRENT, ModelRepositoryResolver.repositoryRelativePath + 
				"/models/base/MonitoringSystemBaseModel.uml");
		monitoringFeatureConfiguration.put(ResourceTimestamp.CURRENT, ModelRepositoryResolver.repositoryRelativePath +
				"/features/configurations/MonitoringSystemConfigDefault.yafc");
		monitoringFeatureConfiguration.put(ResourceTimestamp.NEWEST, ModelRepositoryResolver.repositoryRelativePath +
				"/features/configurations/MonitoringSystemConfigHighTimeslot.yafc");
		monitoringMapping.put(ResourceType.BASE, monitoringBaseModel);
		monitoringMapping.put(ResourceType.FEATURE_CONFIGURATION, monitoringFeatureConfiguration);
	}
	
	private static Map<ResourceType, Map<ResourceTimestamp, String>> siemensMapping = new HashMap<>();
	static{
		Map<ResourceTimestamp, String> siemensBaseModel = new HashMap<>();
		Map<ResourceTimestamp, String> siemensFeatureConfiguration = new HashMap<>();
		
		siemensBaseModel.put(ResourceTimestamp.CURRENT, ModelRepositoryResolver.repositoryRelativePath + 
				"/models/base/BaseModel-S1.uml");
		siemensFeatureConfiguration.put(ResourceTimestamp.CURRENT, ModelRepositoryResolver.repositoryRelativePath +
				"/features/configurations/FeatureConfiguration-S1.yafc");
		siemensFeatureConfiguration.put(ResourceTimestamp.NEWEST, ModelRepositoryResolver.repositoryRelativePath +
				"/features/configurations/FeatureConfiguration-S1.yafc");
		siemensMapping.put(ResourceType.BASE, siemensBaseModel);
		siemensMapping.put(ResourceType.FEATURE_CONFIGURATION, siemensFeatureConfiguration);
	}
}<|MERGE_RESOLUTION|>--- conflicted
+++ resolved
@@ -38,15 +38,12 @@
 		switch (system) {
 		case ATOS:
 			return  URI.createURI (atosMapping.get(type.getType()).get(type.getTimestamp()));
-<<<<<<< HEAD
 		case MONITORING:
 			return 	URI.createURI(monitoringMapping.get(type.getType()).get(type.getTimestamp()));
 		case SIEMENS:
 			return URI.createURI(siemensMapping.get(type.getType()).get(type.getTimestamp()));
-=======
 		case HEALTH:
 			return URI.createURI (healthMapping.get(type.getType()).get(type.getTimestamp()));
->>>>>>> 10e8bead
 		default:
 			//FIXME Other systems not supported
 			throw new EnactmentException("System not supported " + system.getURI());
