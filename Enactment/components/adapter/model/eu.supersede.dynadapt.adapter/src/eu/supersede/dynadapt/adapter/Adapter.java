/*******************************************************************************
 * Copyright (c) 2016 Universitat Politécnica de Catalunya (UPC), ATOS Spain S.A
 *
 * Licensed under the Apache License, Version 2.0 (the "License");
 * you may not use this file except in compliance with the License.
 * You may obtain a copy of the License at
 *
 *     http://www.apache.org/licenses/LICENSE-2.0
 *
 * Unless required by applicable law or agreed to in writing, software
 * distributed under the License is distributed on an "AS IS" BASIS,
 * WITHOUT WARRANTIES OR CONDITIONS OF ANY KIND, either express or implied.
 * See the License for the specific language governing permissions and
 * limitations under the License.
 *
 * Contributors:
 * 	Quim Motger (UPC) - main development
 *  Yosu Gorroñogoitia (Atos)
 * 	
 * Initially developed in the context of SUPERSEDE EU project
 * www.supersede.eu
 *******************************************************************************/
package eu.supersede.dynadapt.adapter;


import java.io.IOException;
import java.util.ArrayList;
import java.util.Collection;
import java.util.HashMap;
import java.util.List;
import java.util.Map;
import java.util.UUID;

import org.apache.log4j.LogManager;
import org.apache.log4j.Logger;
import org.eclipse.emf.common.util.URI;
import org.eclipse.emf.ecore.EObject;
import org.eclipse.emf.ecore.resource.Resource;
import org.eclipse.emf.ecore.resource.ResourceSet;
import org.eclipse.emf.ecore.resource.impl.ResourceSetImpl;
import org.eclipse.emf.ecore.util.EcoreUtil;
import org.eclipse.uml2.uml.Element;
import org.eclipse.uml2.uml.Model;
import org.eclipse.uml2.uml.Profile;
import org.eclipse.uml2.uml.Stereotype;
import org.eclipse.viatra.query.runtime.api.IPatternMatch;
import org.junit.Assert;

import cz.zcu.yafmt.model.fc.FeatureConfiguration;
import cz.zcu.yafmt.model.fc.Selection;
import cz.zcu.yafmt.model.fm.Feature;
import cz.zcu.yafmt.model.fm.FeatureModel;
import cz.zcu.yafmt.model.fm.Group;
import eu.supersede.dynadapt.modeladapter.ModelAdapter;
import eu.supersede.dynadapt.adapter.exception.EnactmentException;
import eu.supersede.dynadapt.adapter.kpi.AdapterKPIComputer;
import eu.supersede.dynadapt.adapter.system.ModelRepositoryMapping;
import eu.supersede.dynadapt.adapter.system.ModelRepositoryResolver;
import eu.supersede.dynadapt.adapter.system.RepositoryMetadata;
import eu.supersede.dynadapt.adapter.system.RepositoryMetadata.ResourceTimestamp;
import eu.supersede.dynadapt.adapter.system.RepositoryMetadata.ResourceType;
import eu.supersede.dynadapt.dsl.aspect.ActionOptionType;
import eu.supersede.dynadapt.dsl.aspect.impl.UpdateValueImpl;
import eu.supersede.dynadapt.enactor.factory.EnactorFactory;
import eu.supersede.dynadapt.dsl.aspect.Aspect;
import eu.supersede.dynadapt.dsl.aspect.Composition;
import eu.supersede.dynadapt.dsl.aspect.Pointcut;
import eu.supersede.dynadapt.model.ModelManager;
import eu.supersede.dynadapt.model.query.ModelQuery;
import eu.supersede.dynadapt.modelrepository.repositoryaccess.ModelRepository;
import eu.supersede.integration.api.adaptation.types.ModelSystem;
import eu.supersede.integration.api.adaptation.types.ModelType;

public class Adapter implements IAdapter {
	private final static Logger log = LogManager.getLogger(Adapter.class);

	private ModelRepository mr;
	private ModelManager mm;
	private ModelQuery mq;
	private ModelAdapter ma;
	private ModelRepositoryResolver mrr;

	private Map<String, String> modelsLocation;
	
	public AdapterKPIComputer kpiComputerAdapter = new AdapterKPIComputer("Enactment KPI: Adapter Enactment Time");
	public AdapterKPIComputer kpiComputerEnactor = new AdapterKPIComputer("Enactment KPI: Enactor Enactment Time");
	
	private String repositoryRelativePath;
	private boolean demo = false;

	// FIXME: Currently two ResourceSets are managed, one by ModelManager,
	// another one by AdaptationParser
	// FIXME: Manage a single ResourceSet

	public Adapter(ModelRepository mr, ModelManager mm, Map<String, String> modelsLocation, String repositoryResolverPath, String repositoryRelativePath) throws Exception {
		this (mr, mm, modelsLocation, repositoryResolverPath, repositoryRelativePath, false);
	}
	
	public Adapter(ModelRepository mr, ModelManager mm, Map<String, String> modelsLocation, String repositoryResolverPath, String repositoryRelativePath, boolean demo) throws Exception {
		this.mr = mr;
		this.ma = new ModelAdapter(mm);
		this.mm = mm;
		this.mq = new ModelQuery(mm);
		this.modelsLocation = modelsLocation;
		this.mrr = new ModelRepositoryResolver(mm, repositoryResolverPath);
		this.repositoryRelativePath = repositoryRelativePath;
		this.demo = demo;
		log.debug("Adapter set up");
	}

	@Override
	public void enactAdaptationDecisionAction(ModelSystem system, String adaptationDecisionActionId,
			String featureConfigurationId) throws EnactmentException {
		List<String> adaptationDecisionActionIds = new ArrayList<>();
		adaptationDecisionActionIds.add (adaptationDecisionActionId);
		enactAdaptationDecisionActions(system, adaptationDecisionActionIds, featureConfigurationId);
	}

	@Override
	public void enactAdaptationDecisionActions(ModelSystem system, List<String> adaptationDecisionActionIds,
			String featureConfigurationId) throws EnactmentException {
		try {

			kpiComputerAdapter.startComputingKPI();
			
			//FIXME Before FCs computed by DM are stored in the model repository and FC is retrieved by id
			//We use FC id as name of latest computed one, to override default, located in standard local repository
			RepositoryMetadata metadata = new RepositoryMetadata(ResourceType.FEATURE_CONFIGURATION, ResourceTimestamp.NEWEST);
			ModelRepositoryMapping.setModelURI(system, metadata, "/features/configurations/" + featureConfigurationId + ".yafc");
			log.debug("Using as latest computed FC: " + "/features/configurations/" + featureConfigurationId + ".yafc");
			
//			FeatureConfiguration newFeatureConfig = mrr.getConfigurationForSystem(system,
//					new RepositoryMetadata(ResourceType.FEATURE_CONFIGURATION, ResourceTimestamp.NEWEST));
						
			FeatureConfiguration newFeatureConfig = mr.getLastComputedFeatureConfigurationForSystem(system);
			
			doEnactment(system, adaptationDecisionActionIds, newFeatureConfig);
			

		} catch (Exception e) {
			e.printStackTrace();
			throw new EnactmentException(e);
		}
	}
	
	@Override
	public void enactAdaptationDecisionActionsInFCasString(ModelSystem system, List<String> adaptationDecisionActionIds,
			String featureConfigurationAsString) throws EnactmentException {
		try {
			
			//FIXME Read feature configuration from string
//			FeatureConfiguration newFeatureConfig = mr.readModelFromString(featureConfigurationAsString, ModelType.FeatureConfiguration, FeatureConfiguration.class);
			FeatureConfiguration newFeatureConfig = mr.getLastComputedFeatureConfigurationForSystem(system);
			Assert.assertNotNull("Passed feature configuration could not be loaded", newFeatureConfig);
			
			doEnactment(system, adaptationDecisionActionIds, newFeatureConfig);

		} catch (Exception e) {
			e.printStackTrace();
			throw new EnactmentException(e);
		}
	}
	
	@Override
	public void enactAdaptationDecisionActionsForFC(ModelSystem system, 
			String featureConfigurationId) throws EnactmentException {
		
		try {
						
			RepositoryMetadata metadata = new RepositoryMetadata(ResourceType.FEATURE_CONFIGURATION, ResourceTimestamp.NEWEST);
			ModelRepositoryMapping.setModelURI(system, metadata, "/features/configurations/" + featureConfigurationId + ".yafc");
			log.debug("Using as latest computed FC: " + "/features/configurations/" + featureConfigurationId + ".yafc");
			
//			FeatureConfiguration newFeatureConfig = mrr.getConfigurationForSystem(system,
//					new RepositoryMetadata(ResourceType.FEATURE_CONFIGURATION, ResourceTimestamp.NEWEST));
			
			FeatureConfiguration newFeatureConfig = mr.getLastComputedFeatureConfigurationForSystem(system);
	
			doEnactment(system, null, newFeatureConfig);

		} catch (Exception e) {
			e.printStackTrace();
			throw new EnactmentException(e);
		}
		
	};


	private void doEnactment(ModelSystem system, List<String> adaptationDecisionActionIds,
			FeatureConfiguration newFeatureConfig) throws EnactmentException, Exception, IOException {
		
		// TODO Get BaseModel, original feature configuration and new
		// feature configuration (by id) from Model Repository
		// FIXME Provisional: using ModelRepositoryResolver (ModelManager)
		// to simulate their retrieval given a systemId
		
		kpiComputerAdapter.startComputingKPI();

		// NOTE: The correct way to load models so that the ModelManager resolve dependencies is to use "platform:/resource/..." URIs
		// as this is done for Model Repository Resolver, using the repositoryResolverPath passed in the Adapter initialization
//		Model baseModel = mrr.getModelForSystem(system,
//				new RepositoryMetadata(ResourceType.BASE, ResourceTimestamp.CURRENT));
		Model baseModel = mr.getLastBaseModelForSystem(system);
		mm.setTargetModel(baseModel);
		
		FeatureConfiguration originalFeatureConfig = mrr.getConfigurationForSystem(system,
				new RepositoryMetadata(ResourceType.FEATURE_CONFIGURATION, ResourceTimestamp.CURRENT));
		
		//Only leaf selections are included
		List<Selection> changedSelections = diffFeatureConfigurations(originalFeatureConfig, newFeatureConfig);

		if (adaptationDecisionActionIds!=null && !adaptationDecisionActionIds.isEmpty()){
			// Filter out changedSelections not included in adaptationDecisionActionIds
			List<Selection> droppedSelections = new ArrayList<>();
			for (Selection s: changedSelections){
				if (!adaptationDecisionActionIds.contains(s.getId())){
					log.debug("Selection " + s.getId() + " not required for enactment. Dropped from list of changed selections");
					droppedSelections.add (s);
				}
			}
			changedSelections.removeAll(droppedSelections);
		}

		Model model = adapt(system, changedSelections, baseModel);
		
		kpiComputerAdapter.stopComputingKPI();
		kpiComputerAdapter.reportComputedKPI();

		if (model != null){
			//NOTE dapted model must be placed in same folder level as base model, otherwise referenced models (i.e. profiles) are not resolved.
			//Current configuration stores the adapted model in ./models/adapted, so profiles are correctly resolved.
			String suri = repositoryRelativePath + "/" + modelsLocation.get("adapted") + model.getName() + ".uml";
			URI uri = URI.createFileURI(suri);
			uri = mm.saveModel(model.eResource(), uri, "_" + UUID.randomUUID() + ".uml");
			log.debug("Saved updated model in " + uri);
		
			//Ask Enactor to enact adapted model
			kpiComputerEnactor.startComputingKPI();
			
			log.debug("Invoking enactor for system " + system);
			EnactorFactory.getEnactorForSystem(system).enactAdaptedModel(model, baseModel, demo);
			
			kpiComputerEnactor.stopComputingKPI();
			kpiComputerEnactor.reportComputedKPI();
			
			//TODO Store adapted model as current base model in Model Repository
			log.debug("Storing adapted model as current based model in ModelRepository");
			//mr.storeBaseModel(model, bmMetadata);
			
			//TODO Store new feature configuration model as current current feature configuration in Model Repository
			log.debug("Storing FC model as current FC model in ModelRepository");
			//mr.storeFeatureConfigurationModel(newFeatureConfig, fcMetadata);
			
			//TODO Notified back to DM that adaptation actions have been enacted
			log.debug("Notifing back to DM that adaptation actions have been enacted");
		} else {
			//TODO Notified back to DM that adaptation actions have not been enacted
			log.debug("Notifing back to DM that adaptation actions have not been enacted");
		}
	}
	
	private Model adapt(ModelSystem modelSystem, List<Selection> selections, Model baseModel) throws Exception {

		Model model = null;
		//Clone base model
		Model clonnedModel = (Model) EcoreUtil.copy( baseModel );
		//Create a model manager targeting cloned model
		ModelManager clonedModelManager = new ModelManager(clonnedModel, mm.getTargetModelAsResource().getURI());
		//Create modelQuery targeting cloned Model
		this.mq = new ModelQuery(clonedModelManager);

		for (Selection selection : selections) {
			Feature feature = selection.getFeature();
			boolean featureEnabled = selection.isEnabled();

			log.debug("Feature <" + feature.getId() + ">" + (featureEnabled ? " Enabled" : " Disabled"));
			List<Aspect> aspects = mr.getAspectModelsFromRepository(modelSystem, feature.getId(), modelsLocation);
			log.debug("Found " + aspects.size() + " adaptations for feature: " + feature.getId());

			for (Aspect aspect : aspects) {
				log.debug("\tAspect name: " + aspect.getName());
				Stereotype role = null;
				List<Pointcut> pointcuts = aspect.getPointcuts();

				HashMap<Stereotype, List<Element>> matchingElements = new HashMap<>();

				for (Pointcut p : pointcuts) {
					role = p.getRole();
					matchingElements.put(role, new ArrayList<>());
					log.debug("\tRole: " + role.getName());
					//FIXME matching elements (elements stereotyped with jointpoint must be found in cloned model, not in baseModel
					Collection<? extends IPatternMatch> matches = mq.query(p.getPattern());
					for (IPatternMatch i : matches) {
						Element e = (Element) i.get(0);
						log.debug("\tMatching Element: " + e);
						log.debug("\tApplicable stereotypes: " + e.getApplicableStereotypes().size());
						matchingElements.get(role).add(e);
					}
				}
				Model variant = aspect.getAdvice();
<<<<<<< HEAD
				if (variant != null) log.debug("\tVariant: " + variant.getName());
=======
				log.debug("\tVariant: " + (variant!=null?variant.getName():""));
>>>>>>> 992001b1
								
				for (Composition c : aspect.getCompositions()) {
					log.debug("\tComposition " + c.getName());
					boolean compositionEnabled = c.getFeature_enabled();
					if (featureEnabled == compositionEnabled) {
						ActionOptionType actionOptionType = c.getAction();
						if (actionOptionType instanceof UpdateValueImpl) {
							String value = actionOptionType
									.eGet(actionOptionType.eClass().getEStructuralFeature("value")).toString();
							model = ma.applyUpdateCompositionDirective(clonnedModel, matchingElements, value);
						} else {
							model = ma.applyCompositionDirective(c.getAction(), clonnedModel, matchingElements,
									c.getAdvice(), variant);
						}
					}
				}
			}
		}

		return model;

	}

	//Calculate leaf selection changes among provided feature configurations
	private List<Selection> diffFeatureConfigurations(FeatureConfiguration originalFeatureConfig,
			FeatureConfiguration newFeatureConfig) {
		FeatureModel fm = originalFeatureConfig.getFeatureModelCopy();
		Feature root = fm.getRoot();

		return diffFeatureConfigurationsInFeature(root, originalFeatureConfig, newFeatureConfig);
	}
	
	private List<Selection> diffFeatureConfigurationsInFeature(Feature feature,
			FeatureConfiguration originalFeatureConfig, FeatureConfiguration newFeatureConfig) {
		
		List<Selection> selections = new ArrayList<Selection>();
		
		//Only computes differences for leaf features
		if (isLeafFeature(feature)){
			selections = diffFeatureConfigurationsInFeature(feature.getId(), originalFeatureConfig,
				newFeatureConfig);
		}

		for (Feature child : feature.getFeatures()) {
			selections.addAll(diffFeatureConfigurationsInFeature(child, originalFeatureConfig, newFeatureConfig));
		}

		for (Group group : feature.getGroups()) {
			for (Feature childInGroup : group.getFeatures()) {
				selections.addAll(
						diffFeatureConfigurationsInFeature(childInGroup, originalFeatureConfig, newFeatureConfig));
			}
		}
		return selections;
	}

	private boolean isLeafFeature(Feature feature) {
		return feature.getFeatures().isEmpty() && feature.getGroups().isEmpty();
	}

	private List<Selection> diffFeatureConfigurationsInFeature(String featureId,
			FeatureConfiguration originalFeatureConfig, FeatureConfiguration newFeatureConfig) {
		List<Selection> selections = new ArrayList<Selection>();

		List<Selection> originalSelections = originalFeatureConfig.getSelectionsById(featureId);
		List<Selection> newSelections = newFeatureConfig.getSelectionsById(featureId);

		for (Selection s1 : originalSelections) {
			if (!selectionExistsInList(s1, newSelections)) {
				s1.setEnabled(false);
				selections.add(s1);
			}
		}

		for (Selection s1 : newSelections) {
			if (!selectionExistsInList(s1, originalSelections)) {
				selections.add(s1);
			}
		}
		
		/**
		 * Monitoring UC testing
		 */
		for (Selection s1 : originalSelections) {
			if (selectionIsModified(s1, newSelections)) {
				selections.add(s1);
			}
		}

		return selections;
	}

	private List<Selection> getSelections(FeatureConfiguration featureConfig) {
		FeatureModel fm = featureConfig.getFeatureModelCopy();
		Feature root = fm.getRoot();

		return selectionsInFeature(root, featureConfig);
	}

	private boolean selectionExistsInList(Selection s1, List<Selection> list) {
		boolean result = false;

		for (Selection s : list) {
			if (s.getId().equals(s1.getId())) {
				result = true;
				break;
			}
		}

		return result;
	}
	
	private boolean selectionIsModified(Selection s1, List<Selection> list) {
		boolean result = false;
		
		for (Selection s : list) {
			if (s.getId().equals(s1.getId()) && s.getValues().size() > 0) {
				if ( !s.getValues().get(0).eGet(s.getValues().get(0).eClass().getEStructuralFeature("value"))
						.equals( s1.getValues().get(0).eGet(s.getValues().get(0).eClass().getEStructuralFeature("value")))) result = true;
				break;
			}
		}
		
		return result;
	}

	private List<Selection> selectionsInFeature(Feature feature,
			FeatureConfiguration featureConfig) {
		List<Selection> selections = new ArrayList<>();
		selections.addAll(featureConfig.getSelectionsById(feature.getId()));

		for (Feature child : feature.getFeatures()) {
			selections.addAll(selectionsInFeature(child, featureConfig));
		}

		for (Group group : feature.getGroups()) {
			for (Feature childInGroup : group.getFeatures()) {
				selections.addAll(
						selectionsInFeature(childInGroup, featureConfig));
			}
		}
		return selections;
	}

	protected void save(Model model, org.eclipse.emf.common.util.URI uri) {

		ResourceSet resourceSet = new ResourceSetImpl();
		// UMLResourcesUtil.init(resourceSet);
		Resource resource = resourceSet.createResource(uri);
		resource.getContents().add(model);
		try {
			resource.save(null); // no save options needed
		} catch (IOException ioe) {
		}
	}

}<|MERGE_RESOLUTION|>--- conflicted
+++ resolved
@@ -298,11 +298,7 @@
 					}
 				}
 				Model variant = aspect.getAdvice();
-<<<<<<< HEAD
-				if (variant != null) log.debug("\tVariant: " + variant.getName());
-=======
-				log.debug("\tVariant: " + (variant!=null?variant.getName():""));
->>>>>>> 992001b1
+				log.debug("\tVariant: " + (variant!=null?variant.getName():"Null Variant - Not provided"));
 								
 				for (Composition c : aspect.getCompositions()) {
 					log.debug("\tComposition " + c.getName());
