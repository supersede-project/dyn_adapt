<<<<<<< HEAD
/*******************************************************************************
 * Copyright (c) 2016 Universitat Politécnica de Catalunya (UPC), ATOS Spain S.A
 *
 * Licensed under the Apache License, Version 2.0 (the "License");
 * you may not use this file except in compliance with the License.
 * You may obtain a copy of the License at
 *
 *     http://www.apache.org/licenses/LICENSE-2.0
 *
 * Unless required by applicable law or agreed to in writing, software
 * distributed under the License is distributed on an "AS IS" BASIS,
 * WITHOUT WARRANTIES OR CONDITIONS OF ANY KIND, either express or implied.
 * See the License for the specific language governing permissions and
 * limitations under the License.
 *
 * Contributors:
 * 	Quim Motger (UPC) - main development
 *  Yosu Gorroñogoitia (Atos)
 * 	
 * Initially developed in the context of SUPERSEDE EU project
 * www.supersede.eu
 *******************************************************************************/
package eu.supersede.dynadapt.adapter;


import java.io.IOException;
import java.util.ArrayList;
import java.util.Collection;
import java.util.HashMap;
import java.util.List;
import java.util.Map;
import java.util.UUID;

import org.apache.log4j.LogManager;
import org.apache.log4j.Logger;
import org.eclipse.emf.common.util.URI;
import org.eclipse.emf.ecore.EObject;
import org.eclipse.emf.ecore.resource.Resource;
import org.eclipse.emf.ecore.resource.ResourceSet;
import org.eclipse.emf.ecore.resource.impl.ResourceSetImpl;
import org.eclipse.emf.ecore.util.EcoreUtil;
import org.eclipse.uml2.uml.Element;
import org.eclipse.uml2.uml.Model;
import org.eclipse.uml2.uml.Profile;
import org.eclipse.uml2.uml.Stereotype;
import org.eclipse.viatra.query.runtime.api.IPatternMatch;
import org.junit.Assert;

import cz.zcu.yafmt.model.fc.FeatureConfiguration;
import cz.zcu.yafmt.model.fc.Selection;
import cz.zcu.yafmt.model.fm.Feature;
import cz.zcu.yafmt.model.fm.FeatureModel;
import cz.zcu.yafmt.model.fm.Group;
import eu.supersede.dynadapt.modeladapter.ModelAdapter;
import eu.supersede.dynadapt.adapter.exception.EnactmentException;
import eu.supersede.dynadapt.adapter.kpi.AdapterKPIComputer;
import eu.supersede.dynadapt.adapter.system.ModelRepositoryMapping;
import eu.supersede.dynadapt.adapter.system.ModelRepositoryResolver;
import eu.supersede.dynadapt.adapter.system.RepositoryMetadata;
import eu.supersede.dynadapt.adapter.system.RepositoryMetadata.ResourceTimestamp;
import eu.supersede.dynadapt.adapter.system.RepositoryMetadata.ResourceType;
import eu.supersede.dynadapt.dsl.aspect.ActionOptionType;
import eu.supersede.dynadapt.dsl.aspect.impl.UpdateValueImpl;
import eu.supersede.dynadapt.enactor.factory.EnactorFactory;
import eu.supersede.dynadapt.dsl.aspect.Aspect;
import eu.supersede.dynadapt.dsl.aspect.Composition;
import eu.supersede.dynadapt.dsl.aspect.Pointcut;
import eu.supersede.dynadapt.model.ModelManager;
import eu.supersede.dynadapt.model.query.ModelQuery;
import eu.supersede.dynadapt.modelrepository.repositoryaccess.ModelRepository;
import eu.supersede.integration.api.adaptation.types.ModelSystem;
import eu.supersede.integration.api.adaptation.types.ModelType;

public class Adapter implements IAdapter {
	private final static Logger log = LogManager.getLogger(Adapter.class);

	private ModelRepository mr;
	private ModelManager mm;
	private ModelQuery mq;
	private ModelAdapter ma;
	private ModelRepositoryResolver mrr;

	private Map<String, String> modelsLocation;
	
	private AdapterKPIComputer kpiComputer = new AdapterKPIComputer();
	
	private String repositoryRelativePath;

	// FIXME: Currently two ResourceSets are managed, one by ModelManager,
	// another one by AdaptationParser
	// FIXME: Manage a single ResourceSet

	public Adapter(ModelRepository mr, ModelManager mm, Map<String, String> modelsLocation, String repositoryResolverPath, String repositoryRelativePath) throws Exception {
		this.mr = mr;
		this.ma = new ModelAdapter(mm);
		this.mm = mm;
		this.mq = new ModelQuery(mm);
		this.modelsLocation = modelsLocation;
		this.mrr = new ModelRepositoryResolver(mm, repositoryResolverPath);
		this.repositoryRelativePath = repositoryRelativePath;
		log.debug("Adapter set up");
	}

	@Override
	public void enactAdaptationDecisionAction(ModelSystem system, String adaptationDecisionActionId,
			String featureConfigurationId) throws EnactmentException {
		List<String> adaptationDecisionActionIds = new ArrayList<>();
		adaptationDecisionActionIds.add (adaptationDecisionActionId);
		enactAdaptationDecisionActions(system, adaptationDecisionActionIds, featureConfigurationId);
	}

	@Override
	public void enactAdaptationDecisionActions(ModelSystem system, List<String> adaptationDecisionActionIds,
			String featureConfigurationId) throws EnactmentException {
		try {

			kpiComputer.startComputingKPI();
			
			//FIXME Before FCs computed by DM are stored in the model repository and FC is retrieved by id
			//We use FC id as name of latest computed one, to override default, located in standard local repository
			RepositoryMetadata metadata = new RepositoryMetadata(ResourceType.FEATURE_CONFIGURATION, ResourceTimestamp.NEWEST);
			ModelRepositoryMapping.setModelURI(system, metadata, "/features/configurations/" + featureConfigurationId + ".yafc");
			log.debug("Using as latest computed FC: " + "/features/configurations/" + featureConfigurationId + ".yafc");
			
			FeatureConfiguration newFeatureConfig = mrr.getConfigurationForSystem(system,
					new RepositoryMetadata(ResourceType.FEATURE_CONFIGURATION, ResourceTimestamp.NEWEST));
			
			doEnactment(system, adaptationDecisionActionIds, newFeatureConfig);
			
			kpiComputer.stopComputingKPI();
			kpiComputer.reportComputedKPI();

		} catch (Exception e) {
			e.printStackTrace();
			throw new EnactmentException(e);
		}
	}
	
	@Override
	public void enactAdaptationDecisionActionsInFCasString(ModelSystem system, List<String> adaptationDecisionActionIds,
			String featureConfigurationAsString) throws EnactmentException {
		try {

			kpiComputer.startComputingKPI();
			
			//FIXME Read feature configuration from string
			FeatureConfiguration newFeatureConfig = mr.readModelFromString(featureConfigurationAsString, ModelType.FeatureConfiguration, FeatureConfiguration.class);
			Assert.assertNotNull("Passed feature configuration could not be loaded", newFeatureConfig);
			
			doEnactment(system, adaptationDecisionActionIds, newFeatureConfig);
			
			kpiComputer.stopComputingKPI();
			kpiComputer.reportComputedKPI();

		} catch (Exception e) {
			e.printStackTrace();
			throw new EnactmentException(e);
		}
	}
	
	@Override
	public void enactAdaptationDecisionActionsForFC(ModelSystem system, 
			String featureConfigurationId) throws EnactmentException {
		
		try {
			
			kpiComputer.startComputingKPI();
			
			RepositoryMetadata metadata = new RepositoryMetadata(ResourceType.FEATURE_CONFIGURATION, ResourceTimestamp.NEWEST);
			ModelRepositoryMapping.setModelURI(system, metadata, "/features/configurations/" + featureConfigurationId + ".yafc");
			log.debug("Using as latest computed FC: " + "/features/configurations/" + featureConfigurationId + ".yafc");
			
			FeatureConfiguration newFeatureConfig = mrr.getConfigurationForSystem(system,
					new RepositoryMetadata(ResourceType.FEATURE_CONFIGURATION, ResourceTimestamp.NEWEST));
	
			doEnactment(system, null, newFeatureConfig);
			
			kpiComputer.stopComputingKPI();
			kpiComputer.reportComputedKPI();

		} catch (Exception e) {
			e.printStackTrace();
			throw new EnactmentException(e);
		}
		
	};


	private void doEnactment(ModelSystem system, List<String> adaptationDecisionActionIds,
			FeatureConfiguration newFeatureConfig) throws EnactmentException, Exception, IOException {
		
		// TODO Get BaseModel, original feature configuration and new
		// feature configuration (by id) from Model Repository
		// FIXME Provisional: using ModelRepositoryResolver (ModelManager)
		// to simulate their retrieval given a systemId

		// NOTE: The correct way to load models so that the ModelManager resolve dependencies is to use "platform:/resource/..." URIs
		// as this is done for Model Repository Resolver, using the repositoryResolverPath passed in the Adapter initialization
		Model baseModel = mrr.getModelForSystem(system,
				new RepositoryMetadata(ResourceType.BASE, ResourceTimestamp.CURRENT));
		mm.setTargetModel(baseModel);
		
		FeatureConfiguration originalFeatureConfig = mrr.getConfigurationForSystem(system,
				new RepositoryMetadata(ResourceType.FEATURE_CONFIGURATION, ResourceTimestamp.CURRENT));
		
		//Only leaf selections are included
		List<Selection> changedSelections = diffFeatureConfigurations(originalFeatureConfig, newFeatureConfig);

		if (adaptationDecisionActionIds!=null && !adaptationDecisionActionIds.isEmpty()){
			// Filter out changedSelections not included in adaptationDecisionActionIds
			List<Selection> droppedSelections = new ArrayList<>();
			for (Selection s: changedSelections){
				if (!adaptationDecisionActionIds.contains(s.getId())){
					log.debug("Selection " + s.getId() + " not required for enactment. Dropped from list of changed selections");
					droppedSelections.add (s);
				}
			}
			changedSelections.removeAll(droppedSelections);
		}

		Model model = adapt(changedSelections, baseModel);

		if (model != null){
			//NOTE dapted model must be placed in same folder level as base model, otherwise referenced models (i.e. profiles) are not resolved.
			//Current configuration stores the adapted model in ./models/adapted, so profiles are correctly resolved.
			String suri = repositoryRelativePath + "/" + modelsLocation.get("adapted") + model.getName() + ".uml";
			URI uri = URI.createFileURI(suri);
			uri = mm.saveModel(model.eResource(), uri, "_" + UUID.randomUUID() + ".uml");
			log.debug("Saved updated model in " + uri);
		}
		
		//Ask Enactor to enact adapted model
		log.debug("Invoking enactor for system " + system);
		EnactorFactory.getEnactorForSystem(system).enactAdaptedModel(model, baseModel);
		
		//TODO Store adapted model as current base model in Model Repository
		log.debug("Storing adapted model as current based model in ModelRepository");
		//mr.storeBaseModel(model, bmMetadata);
		
		//TODO Store new feature configuration model as current current feature configuration in Model Repository
		log.debug("Storing FC model as current FC model in ModelRepository");
		//mr.storeFeatureConfigurationModel(newFeatureConfig, fcMetadata);
		
		//TODO Notified back to DM that adaptation actions have been enacted
		log.debug("Notifing back to DM that adaptation actions have been enacted");
	}
	
	private Model adapt(List<Selection> selections, Model baseModel) throws Exception {

		Model model = null;
		//Clone base model
		Model clonnedModel = (Model) EcoreUtil.copy( baseModel );
		//Create a model manager targeting cloned model
		ModelManager clonedModelManager = new ModelManager(clonnedModel, mm.getTargetModelAsResource().getURI());
		//Create modelQuery targeting cloned Model
		this.mq = new ModelQuery(clonedModelManager);

		for (Selection selection : selections) {
			Feature feature = selection.getFeature();
			boolean featureEnabled = selection.isEnabled();

			log.debug("Feature <" + feature.getId() + ">" + (featureEnabled ? " Enabled" : " Disabled"));
			List<Aspect> aspects = mr.getAspectModels(feature.getId(), modelsLocation);
			log.debug("Found " + aspects.size() + " adaptations for feature: " + feature.getId());

			for (Aspect aspect : aspects) {
				log.debug("\tAspect name: " + aspect.getName());
				Stereotype role = null;
				List<Pointcut> pointcuts = aspect.getPointcuts();

				HashMap<Stereotype, List<Element>> matchingElements = new HashMap<>();

				for (Pointcut p : pointcuts) {
					role = p.getRole();
					matchingElements.put(role, new ArrayList<>());
					log.debug("\tRole: " + role.getName());
					//FIXME matching elements (elements stereotyped with jointpoint must be found in cloned model, not in baseModel
					Collection<? extends IPatternMatch> matches = mq.query(p.getPattern());
					for (IPatternMatch i : matches) {
						Element e = (Element) i.get(0);
						log.debug("\tMatching Element: " + e);
						log.debug("\tApplicable stereotypes: " + e.getApplicableStereotypes().size());
						matchingElements.get(role).add(e);
					}
				}
				Model variant = aspect.getAdvice();
				log.debug("\tVariant: " + variant.getName());
								
				for (Composition c : aspect.getCompositions()) {
					log.debug("\tComposition " + c.getName());
					boolean compositionEnabled = c.getFeature_enabled();
					if (featureEnabled == compositionEnabled) {
						ActionOptionType actionOptionType = c.getAction();
						if (actionOptionType instanceof UpdateValueImpl) {
							String value = actionOptionType
									.eGet(actionOptionType.eClass().getEStructuralFeature("value")).toString();
							model = ma.applyUpdateCompositionDirective(clonnedModel, matchingElements, value);
						} else {
							model = ma.applyCompositionDirective(c.getAction(), clonnedModel, matchingElements,
									c.getAdvice(), variant);
						}
					}
				}
			}
		}

		return model;

	}

	//Calculate leaf selection changes among provided feature configurations
	private List<Selection> diffFeatureConfigurations(FeatureConfiguration originalFeatureConfig,
			FeatureConfiguration newFeatureConfig) {
		FeatureModel fm = originalFeatureConfig.getFeatureModelCopy();
		Feature root = fm.getRoot();

		return diffFeatureConfigurationsInFeature(root, originalFeatureConfig, newFeatureConfig);
	}
	
	private List<Selection> diffFeatureConfigurationsInFeature(Feature feature,
			FeatureConfiguration originalFeatureConfig, FeatureConfiguration newFeatureConfig) {
		
		List<Selection> selections = new ArrayList<Selection>();
		
		//Only computes differences for leaf features
		if (isLeafFeature(feature)){
			selections = diffFeatureConfigurationsInFeature(feature.getId(), originalFeatureConfig,
				newFeatureConfig);
		}

		for (Feature child : feature.getFeatures()) {
			selections.addAll(diffFeatureConfigurationsInFeature(child, originalFeatureConfig, newFeatureConfig));
		}

		for (Group group : feature.getGroups()) {
			for (Feature childInGroup : group.getFeatures()) {
				selections.addAll(
						diffFeatureConfigurationsInFeature(childInGroup, originalFeatureConfig, newFeatureConfig));
			}
		}
		return selections;
	}

	private boolean isLeafFeature(Feature feature) {
		return feature.getFeatures().isEmpty() && feature.getGroups().isEmpty();
	}

	private List<Selection> diffFeatureConfigurationsInFeature(String featureId,
			FeatureConfiguration originalFeatureConfig, FeatureConfiguration newFeatureConfig) {
		List<Selection> selections = new ArrayList<Selection>();

		List<Selection> originalSelections = originalFeatureConfig.getSelectionsById(featureId);
		List<Selection> newSelections = newFeatureConfig.getSelectionsById(featureId);

		for (Selection s1 : originalSelections) {
			if (!selectionExistsInList(s1, newSelections)) {
				s1.setEnabled(false);
				selections.add(s1);
			}
		}

		for (Selection s1 : newSelections) {
			if (!selectionExistsInList(s1, originalSelections)) {
				selections.add(s1);
			}
		}
		
		/**
		 * Monitoring UC testing
		 */
		for (Selection s1 : originalSelections) {
			if (selectionIsModified(s1, newSelections)) {
				selections.add(s1);
			}
		}

		return selections;
	}

	private List<Selection> getSelections(FeatureConfiguration featureConfig) {
		FeatureModel fm = featureConfig.getFeatureModelCopy();
		Feature root = fm.getRoot();

		return selectionsInFeature(root, featureConfig);
	}

	private boolean selectionExistsInList(Selection s1, List<Selection> list) {
		boolean result = false;

		for (Selection s : list) {
			if (s.getId().equals(s1.getId())) {
				result = true;
				break;
			}
		}

		return result;
	}
	
	private boolean selectionIsModified(Selection s1, List<Selection> list) {
		boolean result = false;
		
		for (Selection s : list) {
			if (s.getId().equals(s1.getId()) && s.getValues().size() > 0) {
				if ( !s.getValues().get(0).eGet(s.getValues().get(0).eClass().getEStructuralFeature("value"))
						.equals( s1.getValues().get(0).eGet(s.getValues().get(0).eClass().getEStructuralFeature("value")))) result = true;
				break;
			}
		}
		
		return result;
	}

	private List<Selection> selectionsInFeature(Feature feature,
			FeatureConfiguration featureConfig) {
		List<Selection> selections = new ArrayList<>();
		selections.addAll(featureConfig.getSelectionsById(feature.getId()));

		for (Feature child : feature.getFeatures()) {
			selections.addAll(selectionsInFeature(child, featureConfig));
		}

		for (Group group : feature.getGroups()) {
			for (Feature childInGroup : group.getFeatures()) {
				selections.addAll(
						selectionsInFeature(childInGroup, featureConfig));
			}
		}
		return selections;
	}

	protected void save(Model model, org.eclipse.emf.common.util.URI uri) {

		ResourceSet resourceSet = new ResourceSetImpl();
		// UMLResourcesUtil.init(resourceSet);
		Resource resource = resourceSet.createResource(uri);
		resource.getContents().add(model);
		try {
			resource.save(null); // no save options needed
		} catch (IOException ioe) {
		}
	}

}
=======
/*******************************************************************************
 * Copyright (c) 2016 Universitat Politécnica de Catalunya (UPC), ATOS Spain S.A
 *
 * Licensed under the Apache License, Version 2.0 (the "License");
 * you may not use this file except in compliance with the License.
 * You may obtain a copy of the License at
 *
 *     http://www.apache.org/licenses/LICENSE-2.0
 *
 * Unless required by applicable law or agreed to in writing, software
 * distributed under the License is distributed on an "AS IS" BASIS,
 * WITHOUT WARRANTIES OR CONDITIONS OF ANY KIND, either express or implied.
 * See the License for the specific language governing permissions and
 * limitations under the License.
 *
 * Contributors:
 * 	Quim Motger (UPC) - main development
 *  Yosu Gorroñogoitia (Atos)
 * 	
 * Initially developed in the context of SUPERSEDE EU project
 * www.supersede.eu
 *******************************************************************************/
package eu.supersede.dynadapt.adapter;


import java.io.IOException;
import java.util.ArrayList;
import java.util.Collection;
import java.util.HashMap;
import java.util.List;
import java.util.Map;
import java.util.UUID;

import org.apache.log4j.LogManager;
import org.apache.log4j.Logger;
import org.eclipse.emf.common.util.URI;
import org.eclipse.emf.ecore.EObject;
import org.eclipse.emf.ecore.resource.Resource;
import org.eclipse.emf.ecore.resource.ResourceSet;
import org.eclipse.emf.ecore.resource.impl.ResourceSetImpl;
import org.eclipse.emf.ecore.util.EcoreUtil;
import org.eclipse.uml2.uml.Element;
import org.eclipse.uml2.uml.Model;
import org.eclipse.uml2.uml.Profile;
import org.eclipse.uml2.uml.Stereotype;
import org.eclipse.viatra.query.runtime.api.IPatternMatch;
import org.junit.Assert;

import cz.zcu.yafmt.model.fc.FeatureConfiguration;
import cz.zcu.yafmt.model.fc.Selection;
import cz.zcu.yafmt.model.fm.Feature;
import cz.zcu.yafmt.model.fm.FeatureModel;
import cz.zcu.yafmt.model.fm.Group;
import eu.supersede.dynadapt.modeladapter.ModelAdapter;
import eu.supersede.dynadapt.adapter.exception.EnactmentException;
import eu.supersede.dynadapt.adapter.kpi.AdapterKPIComputer;
import eu.supersede.dynadapt.adapter.system.ModelRepositoryMapping;
import eu.supersede.dynadapt.adapter.system.ModelRepositoryResolver;
import eu.supersede.dynadapt.adapter.system.RepositoryMetadata;
import eu.supersede.dynadapt.adapter.system.RepositoryMetadata.ResourceTimestamp;
import eu.supersede.dynadapt.adapter.system.RepositoryMetadata.ResourceType;
import eu.supersede.dynadapt.dsl.aspect.ActionOptionType;
import eu.supersede.dynadapt.dsl.aspect.impl.UpdateValueImpl;
import eu.supersede.dynadapt.enactor.factory.EnactorFactory;
import eu.supersede.dynadapt.dsl.aspect.Aspect;
import eu.supersede.dynadapt.dsl.aspect.Composition;
import eu.supersede.dynadapt.dsl.aspect.Pointcut;
import eu.supersede.dynadapt.model.ModelManager;
import eu.supersede.dynadapt.model.query.ModelQuery;
import eu.supersede.dynadapt.modelrepository.repositoryaccess.ModelRepository;
import eu.supersede.integration.api.adaptation.types.ModelSystem;
import eu.supersede.integration.api.adaptation.types.ModelType;

public class Adapter implements IAdapter {
	private final static Logger log = LogManager.getLogger(Adapter.class);

	private ModelRepository mr;
	private ModelManager mm;
	private ModelQuery mq;
	private ModelAdapter ma;
	private ModelRepositoryResolver mrr;

	private Map<String, String> modelsLocation;
	
	private AdapterKPIComputer kpiComputer = new AdapterKPIComputer();
	
	private String repositoryRelativePath;

	// FIXME: Currently two ResourceSets are managed, one by ModelManager,
	// another one by AdaptationParser
	// FIXME: Manage a single ResourceSet

	public Adapter(ModelRepository mr, ModelManager mm, Map<String, String> modelsLocation, String repositoryResolverPath, String repositoryRelativePath) throws Exception {
		this.mr = mr;
		this.ma = new ModelAdapter(mm);
		this.mm = mm;
		this.mq = new ModelQuery(mm);
		this.modelsLocation = modelsLocation;
		this.mrr = new ModelRepositoryResolver(mm, repositoryResolverPath);
		this.repositoryRelativePath = repositoryRelativePath;
		log.debug("Adapter set up");
	}

	@Override
	public void enactAdaptationDecisionAction(ModelSystem system, String adaptationDecisionActionId,
			String featureConfigurationId) throws EnactmentException {
		List<String> adaptationDecisionActionIds = new ArrayList<>();
		adaptationDecisionActionIds.add (adaptationDecisionActionId);
		enactAdaptationDecisionActions(system, adaptationDecisionActionIds, featureConfigurationId);
	}

	@Override
	public void enactAdaptationDecisionActions(ModelSystem system, List<String> adaptationDecisionActionIds,
			String featureConfigurationId) throws EnactmentException {
		try {

			kpiComputer.startComputingKPI();
			
			//FIXME Before FCs computed by DM are stored in the model repository and FC is retrieved by id
			//We use FC id as name of latest computed one, to override default, located in standard local repository
			RepositoryMetadata metadata = new RepositoryMetadata(ResourceType.FEATURE_CONFIGURATION, ResourceTimestamp.NEWEST);
			ModelRepositoryMapping.setModelURI(system, metadata, "/features/configurations/" + featureConfigurationId + ".yafc");
			log.debug("Using as latest computed FC: " + "/features/configurations/" + featureConfigurationId + ".yafc");
			
			FeatureConfiguration newFeatureConfig = mrr.getConfigurationForSystem(system,
					new RepositoryMetadata(ResourceType.FEATURE_CONFIGURATION, ResourceTimestamp.NEWEST));
			
			doEnactment(system, adaptationDecisionActionIds, newFeatureConfig);
			
			kpiComputer.stopComputingKPI();
			kpiComputer.reportComputedKPI();

		} catch (Exception e) {
			e.printStackTrace();
			throw new EnactmentException(e);
		}
	}
	
	@Override
	public void enactAdaptationDecisionActionsInFCasString(ModelSystem system, List<String> adaptationDecisionActionIds,
			String featureConfigurationAsString) throws EnactmentException {
		try {

			kpiComputer.startComputingKPI();
			
			//FIXME Read feature configuration from string
			FeatureConfiguration newFeatureConfig = mr.readModelFromString(featureConfigurationAsString, ModelType.FeatureConfiguration, FeatureConfiguration.class);
			Assert.assertNotNull("Passed feature configuration could not be loaded", newFeatureConfig);
			
			doEnactment(system, adaptationDecisionActionIds, newFeatureConfig);
			
			kpiComputer.stopComputingKPI();
			kpiComputer.reportComputedKPI();

		} catch (Exception e) {
			e.printStackTrace();
			throw new EnactmentException(e);
		}
	}
	
	@Override
	public void enactAdaptationDecisionActionsForFC(ModelSystem system, 
			String featureConfigurationId) throws EnactmentException {
		
		try {
			
			kpiComputer.startComputingKPI();
			
			RepositoryMetadata metadata = new RepositoryMetadata(ResourceType.FEATURE_CONFIGURATION, ResourceTimestamp.NEWEST);
			ModelRepositoryMapping.setModelURI(system, metadata, "/features/configurations/" + featureConfigurationId + ".yafc");
			log.debug("Using as latest computed FC: " + "/features/configurations/" + featureConfigurationId + ".yafc");
			
			FeatureConfiguration newFeatureConfig = mrr.getConfigurationForSystem(system,
					new RepositoryMetadata(ResourceType.FEATURE_CONFIGURATION, ResourceTimestamp.NEWEST));
	
			doEnactment(system, null, newFeatureConfig);
			
			kpiComputer.stopComputingKPI();
			kpiComputer.reportComputedKPI();

		} catch (Exception e) {
			e.printStackTrace();
			throw new EnactmentException(e);
		}
		
	};


	private void doEnactment(ModelSystem system, List<String> adaptationDecisionActionIds,
			FeatureConfiguration newFeatureConfig) throws EnactmentException, Exception, IOException {
		
		// TODO Get BaseModel, original feature configuration and new
		// feature configuration (by id) from Model Repository
		// FIXME Provisional: using ModelRepositoryResolver (ModelManager)
		// to simulate their retrieval given a systemId

		// NOTE: The correct way to load models so that the ModelManager resolve dependencies is to use "platform:/resource/..." URIs
		// as this is done for Model Repository Resolver, using the repositoryResolverPath passed in the Adapter initialization
		Model baseModel = mrr.getModelForSystem(system,
				new RepositoryMetadata(ResourceType.BASE, ResourceTimestamp.CURRENT));
		mm.setTargetModel(baseModel);
		
		FeatureConfiguration originalFeatureConfig = mrr.getConfigurationForSystem(system,
				new RepositoryMetadata(ResourceType.FEATURE_CONFIGURATION, ResourceTimestamp.CURRENT));
		
		//Only leaf selections are included
		List<Selection> changedSelections = diffFeatureConfigurations(originalFeatureConfig, newFeatureConfig);

		if (adaptationDecisionActionIds!=null && !adaptationDecisionActionIds.isEmpty()){
			// Filter out changedSelections not included in adaptationDecisionActionIds
			List<Selection> droppedSelections = new ArrayList<>();
			for (Selection s: changedSelections){
				if (!adaptationDecisionActionIds.contains(s.getId())){
					log.debug("Selection " + s.getId() + " not required for enactment. Dropped from list of changed selections");
					droppedSelections.add (s);
				}
			}
			changedSelections.removeAll(droppedSelections);
		}

		Model model = adapt(changedSelections, baseModel);

		if (model != null){
			//NOTE dapted model must be placed in same folder level as base model, otherwise referenced models (i.e. profiles) are not resolved.
			//Current configuration stores the adapted model in ./models/adapted, so profiles are correctly resolved.
			String suri = repositoryRelativePath + "/" + modelsLocation.get("adapted") + model.getName() + ".uml";
			URI uri = URI.createFileURI(suri);
			uri = mm.saveModel(model.eResource(), uri, "_" + UUID.randomUUID() + ".uml");
			log.debug("Saved updated model in " + uri);
		
			//Ask Enactor to enact adapted model
			log.debug("Invoking enactor for system " + system);
			EnactorFactory.getEnactorForSystem(system).enactAdaptedModel(model, baseModel);
			
			//TODO Store adapted model as current base model in Model Repository
			log.debug("Storing adapted model as current based model in ModelRepository");
			//mr.storeBaseModel(model, bmMetadata);
			
			//TODO Store new feature configuration model as current current feature configuration in Model Repository
			log.debug("Storing FC model as current FC model in ModelRepository");
			//mr.storeFeatureConfigurationModel(newFeatureConfig, fcMetadata);
			
			//TODO Notified back to DM that adaptation actions have been enacted
			log.debug("Notifing back to DM that adaptation actions have been enacted");
		} else {
			//TODO Notified back to DM that adaptation actions have not been enacted
			log.debug("Notifing back to DM that adaptation actions have not been enacted");
		}
	}
	
	private Model adapt(List<Selection> selections, Model baseModel) throws Exception {

		Model model = null;
		//Clone base model
		Model clonnedModel = (Model) EcoreUtil.copy( baseModel );
		//Create a model manager targeting cloned model
		ModelManager clonedModelManager = new ModelManager(clonnedModel, mm.getTargetModelAsResource().getURI());
		//Create modelQuery targeting cloned Model
		this.mq = new ModelQuery(clonedModelManager);

		for (Selection selection : selections) {
			Feature feature = selection.getFeature();
			boolean featureEnabled = selection.isEnabled();

			log.debug("Feature <" + feature.getId() + ">" + (featureEnabled ? " Enabled" : " Disabled"));
			List<Aspect> aspects = mr.getAspectModels(feature.getId(), modelsLocation);
			log.debug("Found " + aspects.size() + " adaptations for feature: " + feature.getId());

			for (Aspect aspect : aspects) {
				log.debug("\tAspect name: " + aspect.getName());
				Stereotype role = null;
				List<Pointcut> pointcuts = aspect.getPointcuts();

				HashMap<Stereotype, List<Element>> matchingElements = new HashMap<>();

				for (Pointcut p : pointcuts) {
					role = p.getRole();
					matchingElements.put(role, new ArrayList<>());
					log.debug("\tRole: " + role.getName());
					//FIXME matching elements (elements stereotyped with jointpoint must be found in cloned model, not in baseModel
					Collection<? extends IPatternMatch> matches = mq.query(p.getPattern());
					for (IPatternMatch i : matches) {
						Element e = (Element) i.get(0);
						log.debug("\tMatching Element: " + e);
						log.debug("\tApplicable stereotypes: " + e.getApplicableStereotypes().size());
						matchingElements.get(role).add(e);
					}
				}
				Model variant = aspect.getAdvice();
				log.debug("\tVariant: " + variant.getName());
								
				for (Composition c : aspect.getCompositions()) {
					log.debug("\tComposition " + c.getName());
					boolean compositionEnabled = c.getFeature_enabled();
					if (featureEnabled == compositionEnabled) {
						ActionOptionType actionOptionType = c.getAction();
						if (actionOptionType instanceof UpdateValueImpl) {
							String value = actionOptionType
									.eGet(actionOptionType.eClass().getEStructuralFeature("value")).toString();
							model = ma.applyUpdateCompositionDirective(clonnedModel, matchingElements, value);
						} else {
							model = ma.applyCompositionDirective(c.getAction(), clonnedModel, matchingElements,
									c.getAdvice(), variant);
						}
					}
				}
			}
		}

		return model;

	}

	//Calculate leaf selection changes among provided feature configurations
	private List<Selection> diffFeatureConfigurations(FeatureConfiguration originalFeatureConfig,
			FeatureConfiguration newFeatureConfig) {
		FeatureModel fm = originalFeatureConfig.getFeatureModelCopy();
		Feature root = fm.getRoot();

		return diffFeatureConfigurationsInFeature(root, originalFeatureConfig, newFeatureConfig);
	}
	
	private List<Selection> diffFeatureConfigurationsInFeature(Feature feature,
			FeatureConfiguration originalFeatureConfig, FeatureConfiguration newFeatureConfig) {
		
		List<Selection> selections = new ArrayList<Selection>();
		
		//Only computes differences for leaf features
		if (isLeafFeature(feature)){
			selections = diffFeatureConfigurationsInFeature(feature.getId(), originalFeatureConfig,
				newFeatureConfig);
		}

		for (Feature child : feature.getFeatures()) {
			selections.addAll(diffFeatureConfigurationsInFeature(child, originalFeatureConfig, newFeatureConfig));
		}

		for (Group group : feature.getGroups()) {
			for (Feature childInGroup : group.getFeatures()) {
				selections.addAll(
						diffFeatureConfigurationsInFeature(childInGroup, originalFeatureConfig, newFeatureConfig));
			}
		}
		return selections;
	}

	private boolean isLeafFeature(Feature feature) {
		return feature.getFeatures().isEmpty() && feature.getGroups().isEmpty();
	}

	private List<Selection> diffFeatureConfigurationsInFeature(String featureId,
			FeatureConfiguration originalFeatureConfig, FeatureConfiguration newFeatureConfig) {
		List<Selection> selections = new ArrayList<Selection>();

		List<Selection> originalSelections = originalFeatureConfig.getSelectionsById(featureId);
		List<Selection> newSelections = newFeatureConfig.getSelectionsById(featureId);

		for (Selection s1 : originalSelections) {
			if (!selectionExistsInList(s1, newSelections)) {
				s1.setEnabled(false);
				selections.add(s1);
			}
		}

		for (Selection s1 : newSelections) {
			if (!selectionExistsInList(s1, originalSelections)) {
				selections.add(s1);
			}
		}
		
		/**
		 * Monitoring UC testing
		 */
		for (Selection s1 : originalSelections) {
			if (selectionIsModified(s1, newSelections)) {
				selections.add(s1);
			}
		}

		return selections;
	}

	private List<Selection> getSelections(FeatureConfiguration featureConfig) {
		FeatureModel fm = featureConfig.getFeatureModelCopy();
		Feature root = fm.getRoot();

		return selectionsInFeature(root, featureConfig);
	}

	private boolean selectionExistsInList(Selection s1, List<Selection> list) {
		boolean result = false;

		for (Selection s : list) {
			if (s.getId().equals(s1.getId())) {
				result = true;
				break;
			}
		}

		return result;
	}
	
	private boolean selectionIsModified(Selection s1, List<Selection> list) {
		boolean result = false;
		
		for (Selection s : list) {
			if (s.getId().equals(s1.getId()) && s.getValues().size() > 0) {
				if ( !s.getValues().get(0).eGet(s.getValues().get(0).eClass().getEStructuralFeature("value"))
						.equals( s1.getValues().get(0).eGet(s.getValues().get(0).eClass().getEStructuralFeature("value")))) result = true;
				break;
			}
		}
		
		return result;
	}

	private List<Selection> selectionsInFeature(Feature feature,
			FeatureConfiguration featureConfig) {
		List<Selection> selections = new ArrayList<>();
		selections.addAll(featureConfig.getSelectionsById(feature.getId()));

		for (Feature child : feature.getFeatures()) {
			selections.addAll(selectionsInFeature(child, featureConfig));
		}

		for (Group group : feature.getGroups()) {
			for (Feature childInGroup : group.getFeatures()) {
				selections.addAll(
						selectionsInFeature(childInGroup, featureConfig));
			}
		}
		return selections;
	}

	protected void save(Model model, org.eclipse.emf.common.util.URI uri) {

		ResourceSet resourceSet = new ResourceSetImpl();
		// UMLResourcesUtil.init(resourceSet);
		Resource resource = resourceSet.createResource(uri);
		resource.getContents().add(model);
		try {
			resource.save(null); // no save options needed
		} catch (IOException ioe) {
		}
	}

}
>>>>>>> e7c92b10
<|MERGE_RESOLUTION|>--- conflicted
+++ resolved
@@ -1,4 +1,3 @@
-<<<<<<< HEAD
 /*******************************************************************************
  * Copyright (c) 2016 Universitat Politécnica de Catalunya (UPC), ATOS Spain S.A
  *
@@ -228,22 +227,25 @@
 			URI uri = URI.createFileURI(suri);
 			uri = mm.saveModel(model.eResource(), uri, "_" + UUID.randomUUID() + ".uml");
 			log.debug("Saved updated model in " + uri);
-		}
-		
-		//Ask Enactor to enact adapted model
-		log.debug("Invoking enactor for system " + system);
-		EnactorFactory.getEnactorForSystem(system).enactAdaptedModel(model, baseModel);
-		
-		//TODO Store adapted model as current base model in Model Repository
-		log.debug("Storing adapted model as current based model in ModelRepository");
-		//mr.storeBaseModel(model, bmMetadata);
-		
-		//TODO Store new feature configuration model as current current feature configuration in Model Repository
-		log.debug("Storing FC model as current FC model in ModelRepository");
-		//mr.storeFeatureConfigurationModel(newFeatureConfig, fcMetadata);
-		
-		//TODO Notified back to DM that adaptation actions have been enacted
-		log.debug("Notifing back to DM that adaptation actions have been enacted");
+		
+			//Ask Enactor to enact adapted model
+			log.debug("Invoking enactor for system " + system);
+			EnactorFactory.getEnactorForSystem(system).enactAdaptedModel(model, baseModel);
+			
+			//TODO Store adapted model as current base model in Model Repository
+			log.debug("Storing adapted model as current based model in ModelRepository");
+			//mr.storeBaseModel(model, bmMetadata);
+			
+			//TODO Store new feature configuration model as current current feature configuration in Model Repository
+			log.debug("Storing FC model as current FC model in ModelRepository");
+			//mr.storeFeatureConfigurationModel(newFeatureConfig, fcMetadata);
+			
+			//TODO Notified back to DM that adaptation actions have been enacted
+			log.debug("Notifing back to DM that adaptation actions have been enacted");
+		} else {
+			//TODO Notified back to DM that adaptation actions have not been enacted
+			log.debug("Notifing back to DM that adaptation actions have not been enacted");
+		}
 	}
 	
 	private Model adapt(List<Selection> selections, Model baseModel) throws Exception {
@@ -443,452 +445,3 @@
 	}
 
 }
-=======
-/*******************************************************************************
- * Copyright (c) 2016 Universitat Politécnica de Catalunya (UPC), ATOS Spain S.A
- *
- * Licensed under the Apache License, Version 2.0 (the "License");
- * you may not use this file except in compliance with the License.
- * You may obtain a copy of the License at
- *
- *     http://www.apache.org/licenses/LICENSE-2.0
- *
- * Unless required by applicable law or agreed to in writing, software
- * distributed under the License is distributed on an "AS IS" BASIS,
- * WITHOUT WARRANTIES OR CONDITIONS OF ANY KIND, either express or implied.
- * See the License for the specific language governing permissions and
- * limitations under the License.
- *
- * Contributors:
- * 	Quim Motger (UPC) - main development
- *  Yosu Gorroñogoitia (Atos)
- * 	
- * Initially developed in the context of SUPERSEDE EU project
- * www.supersede.eu
- *******************************************************************************/
-package eu.supersede.dynadapt.adapter;
-
-
-import java.io.IOException;
-import java.util.ArrayList;
-import java.util.Collection;
-import java.util.HashMap;
-import java.util.List;
-import java.util.Map;
-import java.util.UUID;
-
-import org.apache.log4j.LogManager;
-import org.apache.log4j.Logger;
-import org.eclipse.emf.common.util.URI;
-import org.eclipse.emf.ecore.EObject;
-import org.eclipse.emf.ecore.resource.Resource;
-import org.eclipse.emf.ecore.resource.ResourceSet;
-import org.eclipse.emf.ecore.resource.impl.ResourceSetImpl;
-import org.eclipse.emf.ecore.util.EcoreUtil;
-import org.eclipse.uml2.uml.Element;
-import org.eclipse.uml2.uml.Model;
-import org.eclipse.uml2.uml.Profile;
-import org.eclipse.uml2.uml.Stereotype;
-import org.eclipse.viatra.query.runtime.api.IPatternMatch;
-import org.junit.Assert;
-
-import cz.zcu.yafmt.model.fc.FeatureConfiguration;
-import cz.zcu.yafmt.model.fc.Selection;
-import cz.zcu.yafmt.model.fm.Feature;
-import cz.zcu.yafmt.model.fm.FeatureModel;
-import cz.zcu.yafmt.model.fm.Group;
-import eu.supersede.dynadapt.modeladapter.ModelAdapter;
-import eu.supersede.dynadapt.adapter.exception.EnactmentException;
-import eu.supersede.dynadapt.adapter.kpi.AdapterKPIComputer;
-import eu.supersede.dynadapt.adapter.system.ModelRepositoryMapping;
-import eu.supersede.dynadapt.adapter.system.ModelRepositoryResolver;
-import eu.supersede.dynadapt.adapter.system.RepositoryMetadata;
-import eu.supersede.dynadapt.adapter.system.RepositoryMetadata.ResourceTimestamp;
-import eu.supersede.dynadapt.adapter.system.RepositoryMetadata.ResourceType;
-import eu.supersede.dynadapt.dsl.aspect.ActionOptionType;
-import eu.supersede.dynadapt.dsl.aspect.impl.UpdateValueImpl;
-import eu.supersede.dynadapt.enactor.factory.EnactorFactory;
-import eu.supersede.dynadapt.dsl.aspect.Aspect;
-import eu.supersede.dynadapt.dsl.aspect.Composition;
-import eu.supersede.dynadapt.dsl.aspect.Pointcut;
-import eu.supersede.dynadapt.model.ModelManager;
-import eu.supersede.dynadapt.model.query.ModelQuery;
-import eu.supersede.dynadapt.modelrepository.repositoryaccess.ModelRepository;
-import eu.supersede.integration.api.adaptation.types.ModelSystem;
-import eu.supersede.integration.api.adaptation.types.ModelType;
-
-public class Adapter implements IAdapter {
-	private final static Logger log = LogManager.getLogger(Adapter.class);
-
-	private ModelRepository mr;
-	private ModelManager mm;
-	private ModelQuery mq;
-	private ModelAdapter ma;
-	private ModelRepositoryResolver mrr;
-
-	private Map<String, String> modelsLocation;
-	
-	private AdapterKPIComputer kpiComputer = new AdapterKPIComputer();
-	
-	private String repositoryRelativePath;
-
-	// FIXME: Currently two ResourceSets are managed, one by ModelManager,
-	// another one by AdaptationParser
-	// FIXME: Manage a single ResourceSet
-
-	public Adapter(ModelRepository mr, ModelManager mm, Map<String, String> modelsLocation, String repositoryResolverPath, String repositoryRelativePath) throws Exception {
-		this.mr = mr;
-		this.ma = new ModelAdapter(mm);
-		this.mm = mm;
-		this.mq = new ModelQuery(mm);
-		this.modelsLocation = modelsLocation;
-		this.mrr = new ModelRepositoryResolver(mm, repositoryResolverPath);
-		this.repositoryRelativePath = repositoryRelativePath;
-		log.debug("Adapter set up");
-	}
-
-	@Override
-	public void enactAdaptationDecisionAction(ModelSystem system, String adaptationDecisionActionId,
-			String featureConfigurationId) throws EnactmentException {
-		List<String> adaptationDecisionActionIds = new ArrayList<>();
-		adaptationDecisionActionIds.add (adaptationDecisionActionId);
-		enactAdaptationDecisionActions(system, adaptationDecisionActionIds, featureConfigurationId);
-	}
-
-	@Override
-	public void enactAdaptationDecisionActions(ModelSystem system, List<String> adaptationDecisionActionIds,
-			String featureConfigurationId) throws EnactmentException {
-		try {
-
-			kpiComputer.startComputingKPI();
-			
-			//FIXME Before FCs computed by DM are stored in the model repository and FC is retrieved by id
-			//We use FC id as name of latest computed one, to override default, located in standard local repository
-			RepositoryMetadata metadata = new RepositoryMetadata(ResourceType.FEATURE_CONFIGURATION, ResourceTimestamp.NEWEST);
-			ModelRepositoryMapping.setModelURI(system, metadata, "/features/configurations/" + featureConfigurationId + ".yafc");
-			log.debug("Using as latest computed FC: " + "/features/configurations/" + featureConfigurationId + ".yafc");
-			
-			FeatureConfiguration newFeatureConfig = mrr.getConfigurationForSystem(system,
-					new RepositoryMetadata(ResourceType.FEATURE_CONFIGURATION, ResourceTimestamp.NEWEST));
-			
-			doEnactment(system, adaptationDecisionActionIds, newFeatureConfig);
-			
-			kpiComputer.stopComputingKPI();
-			kpiComputer.reportComputedKPI();
-
-		} catch (Exception e) {
-			e.printStackTrace();
-			throw new EnactmentException(e);
-		}
-	}
-	
-	@Override
-	public void enactAdaptationDecisionActionsInFCasString(ModelSystem system, List<String> adaptationDecisionActionIds,
-			String featureConfigurationAsString) throws EnactmentException {
-		try {
-
-			kpiComputer.startComputingKPI();
-			
-			//FIXME Read feature configuration from string
-			FeatureConfiguration newFeatureConfig = mr.readModelFromString(featureConfigurationAsString, ModelType.FeatureConfiguration, FeatureConfiguration.class);
-			Assert.assertNotNull("Passed feature configuration could not be loaded", newFeatureConfig);
-			
-			doEnactment(system, adaptationDecisionActionIds, newFeatureConfig);
-			
-			kpiComputer.stopComputingKPI();
-			kpiComputer.reportComputedKPI();
-
-		} catch (Exception e) {
-			e.printStackTrace();
-			throw new EnactmentException(e);
-		}
-	}
-	
-	@Override
-	public void enactAdaptationDecisionActionsForFC(ModelSystem system, 
-			String featureConfigurationId) throws EnactmentException {
-		
-		try {
-			
-			kpiComputer.startComputingKPI();
-			
-			RepositoryMetadata metadata = new RepositoryMetadata(ResourceType.FEATURE_CONFIGURATION, ResourceTimestamp.NEWEST);
-			ModelRepositoryMapping.setModelURI(system, metadata, "/features/configurations/" + featureConfigurationId + ".yafc");
-			log.debug("Using as latest computed FC: " + "/features/configurations/" + featureConfigurationId + ".yafc");
-			
-			FeatureConfiguration newFeatureConfig = mrr.getConfigurationForSystem(system,
-					new RepositoryMetadata(ResourceType.FEATURE_CONFIGURATION, ResourceTimestamp.NEWEST));
-	
-			doEnactment(system, null, newFeatureConfig);
-			
-			kpiComputer.stopComputingKPI();
-			kpiComputer.reportComputedKPI();
-
-		} catch (Exception e) {
-			e.printStackTrace();
-			throw new EnactmentException(e);
-		}
-		
-	};
-
-
-	private void doEnactment(ModelSystem system, List<String> adaptationDecisionActionIds,
-			FeatureConfiguration newFeatureConfig) throws EnactmentException, Exception, IOException {
-		
-		// TODO Get BaseModel, original feature configuration and new
-		// feature configuration (by id) from Model Repository
-		// FIXME Provisional: using ModelRepositoryResolver (ModelManager)
-		// to simulate their retrieval given a systemId
-
-		// NOTE: The correct way to load models so that the ModelManager resolve dependencies is to use "platform:/resource/..." URIs
-		// as this is done for Model Repository Resolver, using the repositoryResolverPath passed in the Adapter initialization
-		Model baseModel = mrr.getModelForSystem(system,
-				new RepositoryMetadata(ResourceType.BASE, ResourceTimestamp.CURRENT));
-		mm.setTargetModel(baseModel);
-		
-		FeatureConfiguration originalFeatureConfig = mrr.getConfigurationForSystem(system,
-				new RepositoryMetadata(ResourceType.FEATURE_CONFIGURATION, ResourceTimestamp.CURRENT));
-		
-		//Only leaf selections are included
-		List<Selection> changedSelections = diffFeatureConfigurations(originalFeatureConfig, newFeatureConfig);
-
-		if (adaptationDecisionActionIds!=null && !adaptationDecisionActionIds.isEmpty()){
-			// Filter out changedSelections not included in adaptationDecisionActionIds
-			List<Selection> droppedSelections = new ArrayList<>();
-			for (Selection s: changedSelections){
-				if (!adaptationDecisionActionIds.contains(s.getId())){
-					log.debug("Selection " + s.getId() + " not required for enactment. Dropped from list of changed selections");
-					droppedSelections.add (s);
-				}
-			}
-			changedSelections.removeAll(droppedSelections);
-		}
-
-		Model model = adapt(changedSelections, baseModel);
-
-		if (model != null){
-			//NOTE dapted model must be placed in same folder level as base model, otherwise referenced models (i.e. profiles) are not resolved.
-			//Current configuration stores the adapted model in ./models/adapted, so profiles are correctly resolved.
-			String suri = repositoryRelativePath + "/" + modelsLocation.get("adapted") + model.getName() + ".uml";
-			URI uri = URI.createFileURI(suri);
-			uri = mm.saveModel(model.eResource(), uri, "_" + UUID.randomUUID() + ".uml");
-			log.debug("Saved updated model in " + uri);
-		
-			//Ask Enactor to enact adapted model
-			log.debug("Invoking enactor for system " + system);
-			EnactorFactory.getEnactorForSystem(system).enactAdaptedModel(model, baseModel);
-			
-			//TODO Store adapted model as current base model in Model Repository
-			log.debug("Storing adapted model as current based model in ModelRepository");
-			//mr.storeBaseModel(model, bmMetadata);
-			
-			//TODO Store new feature configuration model as current current feature configuration in Model Repository
-			log.debug("Storing FC model as current FC model in ModelRepository");
-			//mr.storeFeatureConfigurationModel(newFeatureConfig, fcMetadata);
-			
-			//TODO Notified back to DM that adaptation actions have been enacted
-			log.debug("Notifing back to DM that adaptation actions have been enacted");
-		} else {
-			//TODO Notified back to DM that adaptation actions have not been enacted
-			log.debug("Notifing back to DM that adaptation actions have not been enacted");
-		}
-	}
-	
-	private Model adapt(List<Selection> selections, Model baseModel) throws Exception {
-
-		Model model = null;
-		//Clone base model
-		Model clonnedModel = (Model) EcoreUtil.copy( baseModel );
-		//Create a model manager targeting cloned model
-		ModelManager clonedModelManager = new ModelManager(clonnedModel, mm.getTargetModelAsResource().getURI());
-		//Create modelQuery targeting cloned Model
-		this.mq = new ModelQuery(clonedModelManager);
-
-		for (Selection selection : selections) {
-			Feature feature = selection.getFeature();
-			boolean featureEnabled = selection.isEnabled();
-
-			log.debug("Feature <" + feature.getId() + ">" + (featureEnabled ? " Enabled" : " Disabled"));
-			List<Aspect> aspects = mr.getAspectModels(feature.getId(), modelsLocation);
-			log.debug("Found " + aspects.size() + " adaptations for feature: " + feature.getId());
-
-			for (Aspect aspect : aspects) {
-				log.debug("\tAspect name: " + aspect.getName());
-				Stereotype role = null;
-				List<Pointcut> pointcuts = aspect.getPointcuts();
-
-				HashMap<Stereotype, List<Element>> matchingElements = new HashMap<>();
-
-				for (Pointcut p : pointcuts) {
-					role = p.getRole();
-					matchingElements.put(role, new ArrayList<>());
-					log.debug("\tRole: " + role.getName());
-					//FIXME matching elements (elements stereotyped with jointpoint must be found in cloned model, not in baseModel
-					Collection<? extends IPatternMatch> matches = mq.query(p.getPattern());
-					for (IPatternMatch i : matches) {
-						Element e = (Element) i.get(0);
-						log.debug("\tMatching Element: " + e);
-						log.debug("\tApplicable stereotypes: " + e.getApplicableStereotypes().size());
-						matchingElements.get(role).add(e);
-					}
-				}
-				Model variant = aspect.getAdvice();
-				log.debug("\tVariant: " + variant.getName());
-								
-				for (Composition c : aspect.getCompositions()) {
-					log.debug("\tComposition " + c.getName());
-					boolean compositionEnabled = c.getFeature_enabled();
-					if (featureEnabled == compositionEnabled) {
-						ActionOptionType actionOptionType = c.getAction();
-						if (actionOptionType instanceof UpdateValueImpl) {
-							String value = actionOptionType
-									.eGet(actionOptionType.eClass().getEStructuralFeature("value")).toString();
-							model = ma.applyUpdateCompositionDirective(clonnedModel, matchingElements, value);
-						} else {
-							model = ma.applyCompositionDirective(c.getAction(), clonnedModel, matchingElements,
-									c.getAdvice(), variant);
-						}
-					}
-				}
-			}
-		}
-
-		return model;
-
-	}
-
-	//Calculate leaf selection changes among provided feature configurations
-	private List<Selection> diffFeatureConfigurations(FeatureConfiguration originalFeatureConfig,
-			FeatureConfiguration newFeatureConfig) {
-		FeatureModel fm = originalFeatureConfig.getFeatureModelCopy();
-		Feature root = fm.getRoot();
-
-		return diffFeatureConfigurationsInFeature(root, originalFeatureConfig, newFeatureConfig);
-	}
-	
-	private List<Selection> diffFeatureConfigurationsInFeature(Feature feature,
-			FeatureConfiguration originalFeatureConfig, FeatureConfiguration newFeatureConfig) {
-		
-		List<Selection> selections = new ArrayList<Selection>();
-		
-		//Only computes differences for leaf features
-		if (isLeafFeature(feature)){
-			selections = diffFeatureConfigurationsInFeature(feature.getId(), originalFeatureConfig,
-				newFeatureConfig);
-		}
-
-		for (Feature child : feature.getFeatures()) {
-			selections.addAll(diffFeatureConfigurationsInFeature(child, originalFeatureConfig, newFeatureConfig));
-		}
-
-		for (Group group : feature.getGroups()) {
-			for (Feature childInGroup : group.getFeatures()) {
-				selections.addAll(
-						diffFeatureConfigurationsInFeature(childInGroup, originalFeatureConfig, newFeatureConfig));
-			}
-		}
-		return selections;
-	}
-
-	private boolean isLeafFeature(Feature feature) {
-		return feature.getFeatures().isEmpty() && feature.getGroups().isEmpty();
-	}
-
-	private List<Selection> diffFeatureConfigurationsInFeature(String featureId,
-			FeatureConfiguration originalFeatureConfig, FeatureConfiguration newFeatureConfig) {
-		List<Selection> selections = new ArrayList<Selection>();
-
-		List<Selection> originalSelections = originalFeatureConfig.getSelectionsById(featureId);
-		List<Selection> newSelections = newFeatureConfig.getSelectionsById(featureId);
-
-		for (Selection s1 : originalSelections) {
-			if (!selectionExistsInList(s1, newSelections)) {
-				s1.setEnabled(false);
-				selections.add(s1);
-			}
-		}
-
-		for (Selection s1 : newSelections) {
-			if (!selectionExistsInList(s1, originalSelections)) {
-				selections.add(s1);
-			}
-		}
-		
-		/**
-		 * Monitoring UC testing
-		 */
-		for (Selection s1 : originalSelections) {
-			if (selectionIsModified(s1, newSelections)) {
-				selections.add(s1);
-			}
-		}
-
-		return selections;
-	}
-
-	private List<Selection> getSelections(FeatureConfiguration featureConfig) {
-		FeatureModel fm = featureConfig.getFeatureModelCopy();
-		Feature root = fm.getRoot();
-
-		return selectionsInFeature(root, featureConfig);
-	}
-
-	private boolean selectionExistsInList(Selection s1, List<Selection> list) {
-		boolean result = false;
-
-		for (Selection s : list) {
-			if (s.getId().equals(s1.getId())) {
-				result = true;
-				break;
-			}
-		}
-
-		return result;
-	}
-	
-	private boolean selectionIsModified(Selection s1, List<Selection> list) {
-		boolean result = false;
-		
-		for (Selection s : list) {
-			if (s.getId().equals(s1.getId()) && s.getValues().size() > 0) {
-				if ( !s.getValues().get(0).eGet(s.getValues().get(0).eClass().getEStructuralFeature("value"))
-						.equals( s1.getValues().get(0).eGet(s.getValues().get(0).eClass().getEStructuralFeature("value")))) result = true;
-				break;
-			}
-		}
-		
-		return result;
-	}
-
-	private List<Selection> selectionsInFeature(Feature feature,
-			FeatureConfiguration featureConfig) {
-		List<Selection> selections = new ArrayList<>();
-		selections.addAll(featureConfig.getSelectionsById(feature.getId()));
-
-		for (Feature child : feature.getFeatures()) {
-			selections.addAll(selectionsInFeature(child, featureConfig));
-		}
-
-		for (Group group : feature.getGroups()) {
-			for (Feature childInGroup : group.getFeatures()) {
-				selections.addAll(
-						selectionsInFeature(childInGroup, featureConfig));
-			}
-		}
-		return selections;
-	}
-
-	protected void save(Model model, org.eclipse.emf.common.util.URI uri) {
-
-		ResourceSet resourceSet = new ResourceSetImpl();
-		// UMLResourcesUtil.init(resourceSet);
-		Resource resource = resourceSet.createResource(uri);
-		resource.getContents().add(model);
-		try {
-			resource.save(null); // no save options needed
-		} catch (IOException ioe) {
-		}
-	}
-
-}
->>>>>>> e7c92b10
