--- conflicted
+++ resolved
@@ -1,73 +1,69 @@
-/*******************************************************************************
- * Copyright (c) 2014-2016 Vienna University of Technology.
- * All rights reserved. This program and the accompanying materials
- * are made available under the terms of the Eclipse Public License v1.0
- * which accompanies this distribution, and is available at
- * http://www.eclipse.org/legal/epl-v10.html
- *
- * Contributors:
- * Martin Fleck (Vienna University of Technology) - initial API and implementation
- * Jesús Gorroñogoitia (Atos Spain S.A.) - Adapted to Supesede project
- *
- * Initially developed in the context of ARTIST EU project www.artist-project.eu
- * Adapted in the context of SUPERSEDE EU project www.supersede.eu
- *******************************************************************************/
-package eu.supersede.dynadapt.aom.dsl.util;
-
-import org.eclipse.core.runtime.Platform;
-import org.eclipse.emf.ecore.EcorePackage;
-import org.eclipse.uml2.types.TypesPackage;
-import org.eclipse.uml2.uml.UMLPackage;
-<<<<<<< HEAD
-import org.eclipse.viatra.query.patternlanguage.PatternLanguageStandaloneSetup;
-=======
->>>>>>> a23401aa
-import org.eclipse.viatra.query.patternlanguage.emf.EMFPatternLanguageStandaloneSetup;
-import org.eclipse.viatra.query.patternlanguage.patternLanguage.PatternLanguagePackage;
-
-import cz.zcu.yafmt.model.fm.FeatureModelPackage;
-import eu.supersede.dynadapt.dsl.AspectStandaloneSetup;
-import eu.supersede.dynadapt.dsl.aspect.AspectPackage;
-import eu.supersede.dynadapt.lang.uml.UmlSupport;
-//import eu.supersede.dynadapt.lang.yafmt.EMFYafmtStandaloneSetup;
-import eu.supersede.dynadapt.lang.yafmt.YafmtSupport;
-
-/**
- * This class provides a way to initialize support for running the SUPERSEDE 
- * DSL Xtext languages without the equinox extension registry.
- * 
- * @author Martin Fleck
- * @author Jesús Gorroñogoitia
- */
-public class SupersedeDSLStandaloneSetup {
-	private static boolean initialized = false;
-	
-	/**
-	 * This method initializes support for running the SUPERSEDE DSL Xtext
-	 * languages without the equinox extension registry. Calling this method
-	 * creates the necessary injectors, registers the EMF packages of the 
-	 * languages and provides the necessary resource factory and service 
-	 * provider for handling the language extensions.
-	 * <p/>
-	 * Calling this method multiple times has no negative effect.
-	 */
-	public static void doSetup() {
-		if(!Platform.isRunning() && !initialized) {
-			//Register EMF/XText cross-referenced metamodels
-			UmlSupport.doSetup();
-			YafmtSupport.doSetup();
-			new EMFPatternLanguageStandaloneSetup().createInjectorAndDoEMFRegistration();
-			AspectStandaloneSetup.doSetup();
-			
-			// Initialize simple dependencies
-			EcorePackage.eINSTANCE.eClass();
-			TypesPackage.eINSTANCE.eClass();
-			UMLPackage.eINSTANCE.eClass();
-			FeatureModelPackage.eINSTANCE.eClass();
-			PatternLanguagePackage.eINSTANCE.eClass();
-			AspectPackage.eINSTANCE.eClass();
-			
-			initialized = true;
-		}
-	}
-}
+/*******************************************************************************
+ * Copyright (c) 2014-2016 Vienna University of Technology.
+ * All rights reserved. This program and the accompanying materials
+ * are made available under the terms of the Eclipse Public License v1.0
+ * which accompanies this distribution, and is available at
+ * http://www.eclipse.org/legal/epl-v10.html
+ *
+ * Contributors:
+ * Martin Fleck (Vienna University of Technology) - initial API and implementation
+ * Jesús Gorroñogoitia (Atos Spain S.A.) - Adapted to Supesede project
+ *
+ * Initially developed in the context of ARTIST EU project www.artist-project.eu
+ * Adapted in the context of SUPERSEDE EU project www.supersede.eu
+ *******************************************************************************/
+package eu.supersede.dynadapt.aom.dsl.util;
+
+import org.eclipse.core.runtime.Platform;
+import org.eclipse.emf.ecore.EcorePackage;
+import org.eclipse.uml2.types.TypesPackage;
+import org.eclipse.uml2.uml.UMLPackage;
+import org.eclipse.viatra.query.patternlanguage.emf.EMFPatternLanguageStandaloneSetup;
+import org.eclipse.viatra.query.patternlanguage.patternLanguage.PatternLanguagePackage;
+
+import cz.zcu.yafmt.model.fm.FeatureModelPackage;
+import eu.supersede.dynadapt.dsl.AspectStandaloneSetup;
+import eu.supersede.dynadapt.dsl.aspect.AspectPackage;
+import eu.supersede.dynadapt.lang.uml.UmlSupport;
+//import eu.supersede.dynadapt.lang.yafmt.EMFYafmtStandaloneSetup;
+import eu.supersede.dynadapt.lang.yafmt.YafmtSupport;
+
+/**
+ * This class provides a way to initialize support for running the SUPERSEDE 
+ * DSL Xtext languages without the equinox extension registry.
+ * 
+ * @author Martin Fleck
+ * @author Jesús Gorroñogoitia
+ */
+public class SupersedeDSLStandaloneSetup {
+	private static boolean initialized = false;
+	
+	/**
+	 * This method initializes support for running the SUPERSEDE DSL Xtext
+	 * languages without the equinox extension registry. Calling this method
+	 * creates the necessary injectors, registers the EMF packages of the 
+	 * languages and provides the necessary resource factory and service 
+	 * provider for handling the language extensions.
+	 * <p/>
+	 * Calling this method multiple times has no negative effect.
+	 */
+	public static void doSetup() {
+		if(!Platform.isRunning() && !initialized) {
+			//Register EMF/XText cross-referenced metamodels
+			UmlSupport.doSetup();
+			YafmtSupport.doSetup();
+			new EMFPatternLanguageStandaloneSetup().createInjectorAndDoEMFRegistration();
+			AspectStandaloneSetup.doSetup();
+			
+			// Initialize simple dependencies
+			EcorePackage.eINSTANCE.eClass();
+			TypesPackage.eINSTANCE.eClass();
+			UMLPackage.eINSTANCE.eClass();
+			FeatureModelPackage.eINSTANCE.eClass();
+			PatternLanguagePackage.eINSTANCE.eClass();
+			AspectPackage.eINSTANCE.eClass();
+			
+			initialized = true;
+		}
+	}
+}