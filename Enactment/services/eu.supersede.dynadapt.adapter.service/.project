<?xml version="1.0" encoding="UTF-8"?>
<projectDescription>
<<<<<<< HEAD
  <name>eu.supersede.dynadapt.adapter.service</name>
  <comment>Enactment model adapter for runtime adaptation. NO_M2ECLIPSE_SUPPORT: Project files created with the maven-eclipse-plugin are not supported in M2Eclipse.</comment>
  <projects/>
  <buildSpec>
    <buildCommand>
      <name>org.eclipse.xtext.ui.shared.xtextBuilder</name>
    </buildCommand>
    <buildCommand>
      <name>org.eclipse.wst.common.project.facet.core.builder</name>
    </buildCommand>
    <buildCommand>
      <name>org.eclipse.jdt.core.javabuilder</name>
    </buildCommand>
    <buildCommand>
      <name>org.springframework.ide.eclipse.core.springbuilder</name>
    </buildCommand>
    <buildCommand>
      <name>org.eclipse.m2e.core.maven2Builder</name>
    </buildCommand>
  </buildSpec>
  <natures>
    <nature>org.springframework.ide.eclipse.core.springnature</nature>
    <nature>org.eclipse.jdt.core.javanature</nature>
    <nature>org.eclipse.m2e.core.maven2Nature</nature>
    <nature>org.eclipse.wst.common.project.facet.core.nature</nature>
    <nature>org.eclipse.xtext.ui.shared.xtextNature</nature>
  </natures>
=======
	<name>eu.supersede.dynadapt.adapter.service</name>
	<comment>Enactment model adapter for runtime adaptation. NO_M2ECLIPSE_SUPPORT: Project files created with the maven-eclipse-plugin are not supported in M2Eclipse.</comment>
	<projects>
	</projects>
	<buildSpec>
		<buildCommand>
			<name>org.eclipse.xtext.ui.shared.xtextBuilder</name>
			<arguments>
			</arguments>
		</buildCommand>
		<buildCommand>
			<name>org.eclipse.wst.common.project.facet.core.builder</name>
			<arguments>
			</arguments>
		</buildCommand>
		<buildCommand>
			<name>org.eclipse.jdt.core.javabuilder</name>
			<arguments>
			</arguments>
		</buildCommand>
		<buildCommand>
			<name>org.springframework.ide.eclipse.core.springbuilder</name>
			<arguments>
			</arguments>
		</buildCommand>
		<buildCommand>
			<name>org.eclipse.m2e.core.maven2Builder</name>
			<arguments>
			</arguments>
		</buildCommand>
	</buildSpec>
	<natures>
		<nature>org.springframework.ide.eclipse.core.springnature</nature>
		<nature>org.eclipse.jdt.core.javanature</nature>
		<nature>org.eclipse.m2e.core.maven2Nature</nature>
		<nature>org.eclipse.wst.common.project.facet.core.nature</nature>
		<nature>org.eclipse.xtext.ui.shared.xtextNature</nature>
	</natures>
>>>>>>> bc9958f1
</projectDescription><|MERGE_RESOLUTION|>--- conflicted
+++ resolved
@@ -1,71 +1,14 @@
 <?xml version="1.0" encoding="UTF-8"?>
 <projectDescription>
-<<<<<<< HEAD
   <name>eu.supersede.dynadapt.adapter.service</name>
   <comment>Enactment model adapter for runtime adaptation. NO_M2ECLIPSE_SUPPORT: Project files created with the maven-eclipse-plugin are not supported in M2Eclipse.</comment>
   <projects/>
   <buildSpec>
     <buildCommand>
-      <name>org.eclipse.xtext.ui.shared.xtextBuilder</name>
-    </buildCommand>
-    <buildCommand>
-      <name>org.eclipse.wst.common.project.facet.core.builder</name>
-    </buildCommand>
-    <buildCommand>
       <name>org.eclipse.jdt.core.javabuilder</name>
-    </buildCommand>
-    <buildCommand>
-      <name>org.springframework.ide.eclipse.core.springbuilder</name>
-    </buildCommand>
-    <buildCommand>
-      <name>org.eclipse.m2e.core.maven2Builder</name>
     </buildCommand>
   </buildSpec>
   <natures>
-    <nature>org.springframework.ide.eclipse.core.springnature</nature>
     <nature>org.eclipse.jdt.core.javanature</nature>
-    <nature>org.eclipse.m2e.core.maven2Nature</nature>
-    <nature>org.eclipse.wst.common.project.facet.core.nature</nature>
-    <nature>org.eclipse.xtext.ui.shared.xtextNature</nature>
   </natures>
-=======
-	<name>eu.supersede.dynadapt.adapter.service</name>
-	<comment>Enactment model adapter for runtime adaptation. NO_M2ECLIPSE_SUPPORT: Project files created with the maven-eclipse-plugin are not supported in M2Eclipse.</comment>
-	<projects>
-	</projects>
-	<buildSpec>
-		<buildCommand>
-			<name>org.eclipse.xtext.ui.shared.xtextBuilder</name>
-			<arguments>
-			</arguments>
-		</buildCommand>
-		<buildCommand>
-			<name>org.eclipse.wst.common.project.facet.core.builder</name>
-			<arguments>
-			</arguments>
-		</buildCommand>
-		<buildCommand>
-			<name>org.eclipse.jdt.core.javabuilder</name>
-			<arguments>
-			</arguments>
-		</buildCommand>
-		<buildCommand>
-			<name>org.springframework.ide.eclipse.core.springbuilder</name>
-			<arguments>
-			</arguments>
-		</buildCommand>
-		<buildCommand>
-			<name>org.eclipse.m2e.core.maven2Builder</name>
-			<arguments>
-			</arguments>
-		</buildCommand>
-	</buildSpec>
-	<natures>
-		<nature>org.springframework.ide.eclipse.core.springnature</nature>
-		<nature>org.eclipse.jdt.core.javanature</nature>
-		<nature>org.eclipse.m2e.core.maven2Nature</nature>
-		<nature>org.eclipse.wst.common.project.facet.core.nature</nature>
-		<nature>org.eclipse.xtext.ui.shared.xtextNature</nature>
-	</natures>
->>>>>>> bc9958f1
 </projectDescription>