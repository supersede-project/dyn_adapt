--- conflicted
+++ resolved
@@ -49,21 +49,9 @@
 		try {			
 			//High-Low
 			String[] adaptationDecisionActionIds = new String[]{"lowloadconfigurationinvm2_a","highloadconfigurationinvm2_a","lowloadconfigurationinvm2_b"}; //adding and deleting different configuration options
-<<<<<<< HEAD
 			uploadLatestComputedFC("SmartPlatformFC_HSK_DualVM_HighLowLoad.yafc", ModelSystem.Atos_HSK);			
 			String featureConfigurationId = null;
-=======
-			String featureConfigurationId = "SmartPlatformFC_HSK_DualVM_HighLowLoad";
-			
-			//Medium-Low
-//			String[] adaptationDecisionActionIds = new String[]{"lowloadconfigurationinvm2_a","mediumloadconfigurationinvm2_a","lowloadconfigurationinvm2_b"}; //adding and deleting different configuration options
-//			String featureConfigurationId = "SmartPlatformFC_HSK_DualVM_MediumLowLoad";
-			
-			//Low-Low
-//			String[] adaptationDecisionActionIds = new String[]{"lowloadconfigurationinvm2_b"}; //adding and deleting different configuration options
-//			String featureConfigurationId = "SmartPlatformFC_HSK_DualVM_LowLowLoad";
-			
->>>>>>> 66e739ab
+
 			service.enactAdaptationDecisionActions(
 					ModelSystem.Atos_HSK.toString(), Arrays.asList(adaptationDecisionActionIds), featureConfigurationId);
 		} catch (EnactmentException e) {
